--- conflicted
+++ resolved
@@ -61,7 +61,6 @@
     assert_rendered_body(snapshot, new_gt)
 
 
-<<<<<<< HEAD
 def test_row_group_as_column_with_rowname(snapshot):
     df = pd.DataFrame({"g": ["A", "A", "B"], "x": ["0", "1", "2"], "y": [22, 33, 44]})
 
@@ -78,12 +77,11 @@
     new_gt = GT(df, groupname_col="g").tab_options(
         row_group_as_column=True,
     )
-=======
-def test_groupname_with_no_rowname(snapshot):
+
+    def test_groupname_with_no_rowname(snapshot):
     df = pd.DataFrame({"g": ["A", "B"], "x": ["0", "1"], "y": ["22", "33"]})
 
     new_gt = GT(df, groupname_col="g")
->>>>>>> bf2ae778
 
     assert_rendered_body(snapshot, new_gt)
 
