--- conflicted
+++ resolved
@@ -4,25 +4,23 @@
 import time
 import warnings
 import webbrowser
-
 from functools import partial
 from http.server import HTTPServer, SimpleHTTPRequestHandler
 from pathlib import Path
-from types import TracebackType
 from typing import TYPE_CHECKING, Literal
-from typing_extensions import TypeAlias, Self
+
+from typing_extensions import TypeAlias
 
 from ._utils import _try_import
 from ._utils_render_latex import _render_as_latex
 
-
 if TYPE_CHECKING:
     # Note that as_raw_html uses methods on the GT class, not just data
+    from IPython.core.interactiveshell import InteractiveShell
+    from selenium import webdriver
+
+    from ._types import GTSelf
     from .gt import GT
-    from ._types import GTSelf
-
-    from selenium import webdriver
-    from IPython.core.interactiveshell import InteractiveShell
 
 
 class PatchedHTTPRequestHandler(SimpleHTTPRequestHandler):
@@ -272,32 +270,6 @@
 DebugDumpOptions: TypeAlias = Literal["zoom", "width_resize", "final_resize"]
 
 
-<<<<<<< HEAD
-class _NoOpDriverCtx:
-    """Context manager that no-ops entering a webdriver(options=...) instance."""
-
-    def __init__(self, driver: webdriver.Remote):
-        self.driver = driver
-
-    def __call__(self, options) -> Self:
-        # no-op what is otherwise instantiating webdriver with options,
-        # since a webdriver instance was already passed on init
-        return self
-
-    def __enter__(self) -> webdriver.Remote:
-        return self.driver
-
-    def __exit__(
-        self,
-        exc_type: type[BaseException] | None,
-        exc_value: BaseException | None,
-        traceback: TracebackType | None,
-    ) -> bool | None:
-        pass
-
-
-=======
->>>>>>> 538fbf10
 def save(
     self: GT,
     file: Path | str,
@@ -390,62 +362,10 @@
     # Get the HTML content from the displayed output
     html_content = as_raw_html(self)
 
-<<<<<<< HEAD
-    # Set the webdriver and options based on the chosen browser (`web_driver=` argument)
-    if isinstance(web_driver, webdriver.Remote):
-        wdriver = _NoOpDriverCtx(web_driver)
-        wd_options = None
-    elif web_driver == "chrome":
-        wdriver = webdriver.Chrome
-        wd_options = webdriver.ChromeOptions()
-    elif web_driver == "safari":
-        wdriver = webdriver.Safari
-        wd_options = webdriver.SafariOptions()
-    elif web_driver == "firefox":
-        wdriver = webdriver.Firefox
-        wd_options = webdriver.FirefoxOptions()
-    elif web_driver == "edge":
-        wdriver = webdriver.Edge
-        wd_options = webdriver.EdgeOptions()
-    else:
-        raise ValueError(f"Unsupported web driver: {web_driver}")
-
-    # specify headless flag ----
-    if web_driver in {"firefox", "edge"}:
-        wd_options.add_argument("--headless")
-    elif web_driver == "chrome":
-        # Operate all webdrivers in headless mode
-        wd_options.add_argument("--headless=new")
-    else:
-        # note that safari currently doesn't support headless browsing
-        pass
-
-    if debug_port:
-        if web_driver == "chrome":
-            wd_options.add_argument(f"--remote-debugging-port={debug_port}")
-        elif web_driver == "firefox":
-            # TODO: not sure how to connect to this session on firefox?
-            wd_options.add_argument(f"--start-debugger-server {debug_port}")
-        else:
-            warnings.warn("debug_port argument only supported on chrome and firefox")
-            debug_port = None
-
-    # run browser ----
-    with (
-        tempfile.TemporaryDirectory() as tmp_dir,
-        wdriver(options=wd_options) as headless_browser,
-    ):
-        # Write the HTML content to the temp file
-        with open(f"{tmp_dir}/table.html", "w", encoding=encoding) as temp_file:
-            temp_file.write(html_content)
-
-        # Open the HTML file in the headless browser
-=======
     wdriver = _get_web_driver(web_driver)
 
     # run browser ----
     with wdriver(debug_port=debug_port) as headless_browser:
->>>>>>> 538fbf10
         headless_browser.set_window_size(*window_size)
         encoded = base64.b64encode(html_content.encode(encoding=encoding)).decode(encoding=encoding)
         headless_browser.get(f"data:text/html;base64,{encoded}")
@@ -471,6 +391,7 @@
     driver: webdriver.Chrome, scale: float, path: str, debug: DebugDumpOptions | None
 ) -> None:
     from io import BytesIO
+
     from selenium.webdriver.common.by import By
     from selenium.webdriver.support import expected_conditions as EC
     from selenium.webdriver.support.ui import WebDriverWait
