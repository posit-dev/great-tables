--- conflicted
+++ resolved
@@ -5,20 +5,11 @@
 from typing_extensions import Self
 
 # Main gt imports ----
-<<<<<<< HEAD
-from great_tables._body import body_reassemble
-from great_tables._boxhead import cols_align, cols_label
-from great_tables._data_color import data_color
-from great_tables._export import as_raw_html, save
-from great_tables._pipe import pipe
-from great_tables._formats import (
-=======
 from ._body import body_reassemble
 from ._boxhead import cols_align, cols_label
 from ._data_color import data_color
 from ._export import as_latex, as_raw_html, save, show
 from ._formats import (
->>>>>>> c2acdbe3
     fmt,
     fmt_bytes,
     fmt_currency,
@@ -40,12 +31,7 @@
 from ._gt_data import GTData
 from ._heading import tab_header
 from ._helpers import random_id
-from ._modify_rows import (
-    row_group_order,
-    tab_stub,
-    with_id,
-    with_locale,
-)
+from ._modify_rows import row_group_order, tab_stub, with_id, with_locale
 from ._options import (
     opt_align_table_header,
     opt_all_caps,
@@ -58,6 +44,7 @@
     opt_vertical_padding,
     tab_options,
 )
+from ._pipe import pipe
 from ._render import infer_render_env_defaults
 from ._source_notes import tab_source_note
 from ._spanners import (
