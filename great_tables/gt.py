--- conflicted
+++ resolved
@@ -1,24 +1,23 @@
 from __future__ import annotations
 
-from typing import Any, TYPE_CHECKING
+from typing import TYPE_CHECKING, Any
+
 from typing_extensions import Self
-
-from ._gt_data import GTData
 
 # Main gt imports ----
 from ._body import body_reassemble
 from ._boxhead import cols_align, cols_label
 from ._data_color import data_color
-from ._export import as_raw_html, as_latex, save, show
+from ._export import as_latex, as_raw_html, save, show
 from ._formats import (
     fmt,
     fmt_bytes,
     fmt_currency,
     fmt_date,
     fmt_datetime,
+    fmt_flag,
     fmt_icon,
     fmt_image,
-    fmt_flag,
     fmt_integer,
     fmt_markdown,
     fmt_nanoplot,
@@ -29,6 +28,7 @@
     fmt_time,
     fmt_units,
 )
+from ._gt_data import GTData
 from ._heading import tab_header
 from ._helpers import random_id
 from ._modify_rows import (
@@ -44,8 +44,8 @@
     opt_horizontal_padding,
     opt_row_striping,
     opt_stylize,
+    opt_table_font,
     opt_table_outline,
-    opt_table_font,
     opt_vertical_padding,
     tab_options,
 )
@@ -74,7 +74,6 @@
     create_source_notes_component_h,
 )
 
-
 if TYPE_CHECKING:
     from ._helpers import BaseText
 
@@ -236,11 +235,8 @@
     fmt_datetime = fmt_datetime
     fmt_markdown = fmt_markdown
     fmt_image = fmt_image
-<<<<<<< HEAD
     fmt_icon = fmt_icon
-=======
     fmt_flag = fmt_flag
->>>>>>> 549b89e2
     fmt_units = fmt_units
     fmt_nanoplot = fmt_nanoplot
     data_color = data_color
