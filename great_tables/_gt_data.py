from __future__ import annotations

import copy
import re
from collections.abc import Sequence
from dataclasses import dataclass, field, replace
from enum import Enum, auto
from itertools import chain, product
from typing import TYPE_CHECKING, Any, Callable, Literal, Protocol, TypeVar, overload

from typing_extensions import Self, TypeAlias, Union

from ._helpers import GoogleFontImports

# TODO: move this class somewhere else (even gt_data could work)
from ._styles import CellStyle
from ._tbl_data import (
    Agnostic,
    DataFrameLike,
    TblData,
    _get_cell,
    _get_column_dtype,
    _set_cell,
    copy_data,
    create_empty_frame,
    get_column_names,
    n_rows,
    to_list,
    validate_frame,
)
from ._text import BaseText
from ._utils import OrderedSet, _str_detect

if TYPE_CHECKING:
    from ._helpers import UnitStr
    from ._locations import Loc

T = TypeVar("T")


# Frame Data ----
# this is a reduced form of GTData, with just the DataFrame-like object
class PFrameData(Protocol):
    _tbl_data: TblData | Agnostic


class FramelessData:
    _tbl_data: Agnostic = Agnostic()


# GT Data ----


def _prep_gt(
    data, rowname_col: str | None, groupname_col: str | None, auto_align: bool
) -> tuple[Stub, Boxhead]:
    # this function is similar to Stub._set_cols, except it differs in two ways.
    #   * it supports auto-alignment (an expensive operation)
    #   * it assumes its run on data initialization, whereas _set_cols may be run after

    stub = Stub.from_data(data, rowname_col=rowname_col, groupname_col=groupname_col)
    boxhead = Boxhead(
        data, auto_align=auto_align, rowname_col=rowname_col, groupname_col=groupname_col
    )

    return stub, boxhead


@dataclass(frozen=True)
class GTData:
    _tbl_data: TblData
    _body: Body
    _boxhead: Boxhead
    _stub: Stub
    _spanners: Spanners
    _heading: Heading
    _stubhead: Stubhead
    _source_notes: SourceNotes
    _footnotes: Footnotes
    _styles: Styles
    _locale: Locale | None
    _formats: Formats
    _substitutions: Formats
    _options: Options
    _google_font_imports: GoogleFontImports = field(default_factory=GoogleFontImports)
    _has_built: bool = False

    def _replace(self, **kwargs: Any) -> Self:
        new_obj = copy.copy(self)

        missing = {k for k in kwargs if k not in new_obj.__dict__}
        if missing:
            raise ValueError(f"Replacements not in data: {missing}")

        new_obj.__dict__.update(kwargs)

        return new_obj

    @classmethod
    def from_data(
        cls,
        data: TblData,
        rowname_col: str | None = None,
        groupname_col: str | None = None,
        auto_align: bool = True,
        id: str | None = None,
        locale: str | None = None,
    ):
        data = validate_frame(data)
        stub, boxhead = _prep_gt(data, rowname_col, groupname_col, auto_align)

        if id is not None:
            options = Options(table_id=OptionsInfo(True, "table", "value", id))
        else:
            options = Options()

        return cls(
            _tbl_data=data,
            _body=Body.from_empty(data),
            _boxhead=boxhead,  # uses get_tbl_data()
            _stub=stub,  # uses get_tbl_data
            _spanners=Spanners([]),
            _heading=Heading(),
            _stubhead=None,
            _source_notes=[],
            _footnotes=[],
            _styles=[],
            _locale=Locale(locale),
            _formats=[],
            _substitutions=[],
            _options=options,
            _google_font_imports=GoogleFontImports(),
        )


class _Sequence(Sequence[T]):
    _d: list[T]

    def __init__(self, data: list[T]):
        self._d = data

    @overload
    def __getitem__(self, ii: int) -> T: ...

    @overload
    def __getitem__(self, ii: slice) -> Self: ...

    @overload
    def __getitem__(self, ii: list[int]) -> Self: ...

    def __getitem__(self, ii: int | slice | list[int]) -> T | Self:
        if isinstance(ii, slice):
            return self.__class__(self._d[ii])
        elif isinstance(ii, list):
            return self.__class__([self._d[el] for el in ii])

        return self._d[ii]

    def __len__(self) -> int:
        return len(self._d)

    def __repr__(self) -> str:
        return f"{type(self).__name__}({self._d.__repr__()})"

    def __eq__(self, other: Any) -> bool:
        return (type(self) is type(other)) and (self._d == other._d)


# Body ----


# TODO: it seems like this could just be a DataFrameLike object?
# Similar to TblData now being a DataFrame, rather than its own class
# I've left for now, and have just implemented concretes for it in
# _tbl_data.py
class Body:
    body: TblData

    def __init__(self, body: TblData):
        self.body = body

    def render_formats(self, data_tbl: TblData, formats: list[FormatInfo], context: Any):
        for fmt in formats:
            eval_func = getattr(fmt.func, context, fmt.func.default)
            if eval_func is None:
                raise Exception("Internal Error")
            for col, row in fmt.cells.resolve():
                result = eval_func(_get_cell(data_tbl, row, col))
                if isinstance(result, FormatterSkipElement):
                    continue

                # TODO: I think that this is very inefficient with polars, so
                # we could either accumulate results and set them per column, or
                # could always use a pandas DataFrame inside Body?
                new_body = _set_cell(self.body, row, col, result)
                if new_body is not None:
                    # Some backends do not support inplace operations, but return a new dataframe
                    # TODO: Consolidate the behaviour of _set_cell
                    self.body = new_body

        return self

    def copy(self) -> Self:
        return self.__class__(copy_data(self.body))

    @classmethod
    def from_empty(cls, body: DataFrameLike):
        empty_df = create_empty_frame(body)

        return cls(empty_df)


# Boxhead ----
ColumnAlignment: TypeAlias = Literal["left", "center", "right", "justify"]


class ColInfoTypeEnum(Enum):
    default = auto()
    stub = auto()
    row_group = auto()
    hidden = auto()


@dataclass(frozen=True)
class ColInfo:
    # TODO: Make var readonly
    var: str
    type: ColInfoTypeEnum = ColInfoTypeEnum.default
    column_label: str | BaseText | None = None
    column_align: ColumnAlignment | None = None
    column_width: str | None = None

    # The components of the boxhead are:
    # `var` (obtained from column names)
    # `column_label` (obtained from column names)
    # `column_align` = None
    # `column_width` = None

    def __post_init__(self):
        if self.column_label is None:
            super().__setattr__("column_label", self.var)

    def replace_column_label(self, column_label: str) -> Self:
        return replace(self, column_label=column_label)

    @property
    def visible(self) -> bool:
        return self.type != ColInfoTypeEnum.hidden

    @property
    def is_stub(self) -> bool:
        return self.type in (ColInfoTypeEnum.stub, ColInfoTypeEnum.row_group)

    @property
    def defaulted_align(self) -> str:
        return "center" if self.column_align is None else str(self.column_align)


class Boxhead(_Sequence[ColInfo]):
    """Map columns of the input table to their final rendered placement in the boxhead.

    The boxhead is the part of the table that contains the column labels and the stub head. This
    class is responsible for the following:

    - rendered boxhead: column order, labels, alignment, and visibility
    - rendered body: alignment of data values for each column
    - rendered stub: this class records which input column is used for the stub
    """

    _d: list[ColInfo]

    def __new__(
        cls,
        data: TblData | list[ColInfo],
        auto_align: bool = True,
        rowname_col: str | None = None,
        groupname_col: str | None = None,
    ) -> Self:
        obj = super().__new__(cls)

        if isinstance(data, list):
            obj._d = data
        else:
            # Obtain the column names from the data and initialize the
            # `_boxhead` from that
            column_names = get_column_names(data)
            obj._d = [ColInfo(col) for col in column_names]
            obj = obj.set_stub_cols(rowname_col, groupname_col)

        if not isinstance(data, list) and auto_align:
            return obj.align_from_data(data=data)

        return obj

    def __init__(
        self,
        data: TblData | list[ColInfo],
        auto_align: bool = True,
        rowname_col: str | None = None,
        groupname_col: str | None = None,
    ):
        pass

    def __getnewargs__(self):
        return (self._d,)

    def set_stub_cols(self, rowname_col: str | None, groupname_col: str | None) -> Self:
        # Note that None unsets a column
        # TODO: validate that rowname_col is in the boxhead
        if rowname_col is not None and rowname_col == groupname_col:
            raise ValueError(
                "rowname_col and groupname_col may not be set to the same column. "
                f"Received column name: `{rowname_col}`."
            )

        new_cols = []
        stub_or_row_group = (ColInfoTypeEnum.stub, ColInfoTypeEnum.row_group)
        for col in self:
            # either set the col to be the new stub or row_group ----
            # note that this assumes col.var is always a string, so never equals None
            if col.var == rowname_col:
                new_col = replace(col, type=ColInfoTypeEnum.stub)
            elif col.var == groupname_col:
                new_col = replace(col, type=ColInfoTypeEnum.row_group)
            # otherwise, unset the existing stub or row_group ----
            elif col.type in stub_or_row_group:
                new_col = replace(col, type=ColInfoTypeEnum.default)
            else:
                new_col = replace(col)

            new_cols.append(new_col)

        return self.__class__(new_cols)

    def _set_cols_info_type(self, colnames: list[str], colinfo_type: ColInfoTypeEnum) -> Self:
        # TODO: validate that colname is in the boxhead
        res: list[ColInfo] = [
            replace(col, type=colinfo_type) if col.var in colnames else col for col in self._d
        ]
        return self.__class__(res)

    def set_cols_hidden(self, colnames: list[str]) -> Self:
        return self._set_cols_info_type(colnames=colnames, colinfo_type=ColInfoTypeEnum.hidden)

    def set_cols_unhidden(self, colnames: list[str]) -> Self:
        return self._set_cols_info_type(colnames=colnames, colinfo_type=ColInfoTypeEnum.default)

    def align_from_data(self, data: TblData) -> Self:
        """Updates align attribute in entries based on data types."""

        # TODO: validate that data columns and ColInfo list correspond
        if len(get_column_names(data)) != len(self._d):
            raise ValueError("Number of data columns must match length of Boxhead")

        if any(
            col_info.var != col_name for col_info, col_name in zip(self._d, get_column_names(data))
        ):
            raise ValueError("Column names must match between data and Boxhead")

        # Obtain a list of column classes for each of the column names by iterating
        # through each of the columns and obtaining the type of the column from
        # a Pandas DataFrame or a Polars DataFrame
        col_classes = []
        for col in get_column_names(data):
            dtype = _get_column_dtype(data, col)

            if dtype == "object":
                # Check whether all values in 'object' columns are strings that
                # for all intents and purpose are 'number-like'

                col_vals = data[col].to_list()

                # Detect whether all non-NA values in the column are 'number-like'
                # through use of a regular expression
                number_like_matches = (
                    re.match("^[0-9 -/:\\.]*$", val) for val in col_vals if isinstance(val, str)
                )

                # If all values in the column are 'number-like', then set the
                # dtype to 'character-numeric'
                if all(number_like_matches):
                    dtype = "character-numeric"

            col_classes.append(dtype)

        # Get a list of `align` values by translating the column classes
        align: list[str] = []

        align_to_left = {"object", "utf8", "string"}
        for col_class in col_classes:
            # Ensure that `col_class` is lowercase
            col_class = str(col_class).lower()

            # Translate the column classes to an alignment value of 'left', 'right', or 'center'
            if col_class == "character-numeric" or _str_detect(col_class, r"int|uint|float|date"):
                align.append("right")
            elif col_class in align_to_left:
                align.append("left")
<<<<<<< HEAD
            elif (
                _str_detect(col_class, "int")
                or _str_detect(col_class, "uint")
                or _str_detect(col_class, "float")
                or _str_detect(col_class, "double")
            ):
                align.append("right")
            elif _str_detect(col_class, "date"):
                align.append("right")
            elif _str_detect(col_class, "bool"):
                align.append("center")
            elif col_class == "factor":
                align.append("center")
            elif col_class == "list":
                align.append("center")
=======
>>>>>>> 08b0084e
            else:
                align.append("center")

        # Set the alignment for each column in the boxhead
        new_cols: list[ColInfo] = [
            replace(col_info, column_align=alignment) for col_info, alignment in zip(self._d, align)
        ]

        return self.__class__(new_cols)

    def vars_from_type(self, type: ColInfoTypeEnum) -> list[str]:
        return [x.var for x in self._d if x.type == type]

    def reorder(self, vars: list[str]) -> Self:
        boxh_vars = [col.var for col in self]
        if set(vars) != set(boxh_vars):
            raise ValueError("Reordering vars must contain all boxhead vars.")

        new_order = [boxh_vars.index(var) for var in vars]

        return self[new_order]

    def final_columns(self, options: Options) -> list[ColInfo]:
        row_group_info = self._get_row_group_column()
        row_group_column = (
            [row_group_info] if row_group_info and options.row_group_as_column.value else []
        )

        stub_info = self._get_stub_column()
        stub_column = [stub_info] if stub_info else []

        default_columns = self._get_default_columns()

        return [*row_group_column, *stub_column, *default_columns]

    # Get a list of columns
    def _get_columns(self) -> list[str]:
        return [x.var for x in self._d]

    # Get a list of column labels
    def _get_column_labels(self) -> list[str | BaseText | None]:
        return [x.column_label for x in self._d]

    # Set column label
    def _set_column_labels(self, col_labels: dict[str, str | BaseText]) -> Self:
        out_cols: list[ColInfo] = [
            replace(x, column_label=col_labels[x.var]) if x.var in col_labels else x
            for x in self._d
        ]

        return self.__class__(out_cols)

    # Set column alignments
    def _set_column_aligns(self, columns: list[str], align: str) -> Self:
        set_cols = set(columns)
        out_cols: list[ColInfo] = [
            replace(x, column_align=align) if x.var in set_cols else x for x in self._d
        ]

        return self.__class__(out_cols)

    # Get a list of all column widths
    def _get_column_widths(self) -> list[str | None]:
        return [x.column_width for x in self._d]

    # Get a list of visible columns
    def _get_default_columns(self) -> list[ColInfo]:
        default_columns = [x for x in self._d if x.type == ColInfoTypeEnum.default]
        return default_columns

    def _get_stub_column(self) -> ColInfo | None:
        stub_column = [x for x in self._d if x.type == ColInfoTypeEnum.stub]
        return None if not stub_column else stub_column[0]

    def _get_row_group_column(self) -> ColInfo | None:
        column = [x for x in self._d if x.type == ColInfoTypeEnum.row_group]
        return None if not column else column[0]

    # Get a list of visible column labels
    def _get_default_column_labels(self) -> list[Union[str, BaseText, None]]:
        default_column_labels = [
            x.column_label for x in self._d if x.type == ColInfoTypeEnum.default
        ]
        return default_column_labels

    def _get_default_alignments(self) -> list[str]:
        # Extract alignment strings to only include 'default'-type columns
        alignments = [str(x.column_align) for x in self._d if x.type == ColInfoTypeEnum.default]
        return alignments

    # Get the alignment for a specific var value
    def _get_boxhead_get_alignment_by_var(self, var: str) -> str:
        # Get the column alignments and also the alignment class names
        boxh = self._d

        # Filter boxh to only include visible columns
        alignment = [x.column_align for x in boxh if x.visible if x.var == var]

        # Check for length of alignment and raise error if not 1
        if len(alignment) != 1:
            raise ValueError("Alignment must be length 1.")

        # Convert the single alignment value in the list to a string
        return str(alignment[0])

    # Get the number of columns for the visible (not hidden) data; this
    # excludes the number of columns required for the table stub
    def _get_number_of_visible_data_columns(self) -> int:
        return len(self._get_default_columns())

    # Obtain the number of visible columns in the built table; this should
    # account for the size of the stub in the final, built table
    def _get_effective_number_of_columns(self, stub: Stub, options: Options) -> int:
        n_data_cols = self._get_number_of_visible_data_columns()

        stub_layout = stub._get_stub_layout(options=options)
        # Once the stub is defined in the package, we need to account
        # for the width of the stub at build time to fully obtain the number
        # of visible columns in the built table
        n_data_cols = n_data_cols + len(stub_layout)

        return n_data_cols

    def _set_column_width(self, colname: str, width: str) -> Self:
        colnames = [x.var for x in self._d]

        if colname not in colnames:
            raise ValueError(f"Column name {colname} not found in table.")

        out_cols = [
            replace(x, column_width=width) if xvar == colname else x
            for x, xvar in zip(self._d, colnames)
        ]

        return self.__class__(out_cols)


# Stub ----


@dataclass(frozen=True)
class RowInfo:
    # TODO: Make `rownum_i` readonly
    rownum_i: int
    group_id: str | None = None
    rowname: str | None = None
    group_label: str | None = None
    built: bool = False

    # The components of the stub are:
    # `rownum_i` (The initial row indices for the table at ingest time)
    # `group_id` = None
    # `rowname` = None
    # `group_label` = None
    # `built` = False


class Stub:
    """Container for row information and labels, along with grouping information.

    This class handles the following:

      * Creating row and grouping information from data.
      * Determining row order for final presentation.

    Note that the order of entries in .group_rows determines final rendering order.
    When .group_rows is empty, the original data order is used.
    """

    # TODO: the rows get reordered at various points, but are never used in rendering?
    # the html rendering uses group_rows to index into the underlying DataFrame

    _d: list[RowInfo]
    rows: list[RowInfo]
    group_rows: GroupRows

    def __init__(self, rows: list[RowInfo], group_rows: GroupRows):
        self.rows = self._d = rows.copy()
        self.group_rows = group_rows

    @classmethod
    def from_data(
        cls, data, rowname_col: str | None = None, groupname_col: str | None = None
    ) -> Self:
        # Obtain a list of row indices from the data and initialize
        # the `_stub` from that
        row_indices = list(range(n_rows(data)))

        if groupname_col is not None:
            group_id = to_list(data[groupname_col])
        else:
            group_id = [None] * n_rows(data)

        if rowname_col is not None:
            row_names = to_list(data[rowname_col])
        else:
            row_names = [None] * n_rows(data)

        # Obtain the column names from the data and initialize the
        # `_stub` from that
        row_info = [RowInfo(*i) for i in zip(row_indices, group_id, row_names)]

        # create groups, and ensure they're ordered by first observed
        group_names = OrderedSet(
            row.group_id for row in row_info if row.group_id is not None
        ).as_list()
        group_rows = GroupRows(data, group_key=groupname_col).reorder(group_names)

        return cls(row_info, group_rows)

    def _set_cols(
        self, data: TblData, boxhead: Boxhead, rowname_col: str | None, groupname_col: str | None
    ) -> tuple[Stub, Boxhead]:
        """Return a new Stub and Boxhead, with updated rowname and groupname columns.

        Note that None unsets a column.
        """

        new_boxhead = boxhead.set_stub_cols(rowname_col, groupname_col)
        new_stub = self.from_data(data, rowname_col, groupname_col)

        return new_stub, new_boxhead

    @property
    def group_ids(self) -> RowGroups:
        return [group.group_id for group in self.group_rows]

    def reorder_rows(self, indices) -> Self:
        new_rows = [self.rows[ii] for ii in indices]

        return self.__class__(new_rows, self.group_rows)

    def order_groups(self, group_order: RowGroups) -> Self:
        # TODO: validate
        return self.__class__(self.rows, self.group_rows.reorder(group_order))

    def group_indices_map(self) -> list[tuple[int, GroupRowInfo | None]]:
        return self.group_rows.indices_map(len(self.rows))

    def __iter__(self):
        return iter(self.rows)

    def __len__(self):
        return len(self.rows)

    def __getitem__(self, ii: int):
        return self.rows[ii]

    def _get_stub_components(self) -> list[str]:
        stub_components: list[str] = []

        if any(entry.group_id is not None for entry in self.rows):
            stub_components.append("group_id")

        if any(entry.rowname is not None for entry in self.rows):
            stub_components.append("row_id")

        return stub_components

    # Determine whether the table should have row group labels set within a column in the stub
    def _stub_group_names_has_column(self, options: Options) -> bool:
        # If there aren't any row groups then the result is always False
        if len(self.group_ids) < 1:
            return False

        # Given that there are row groups, we need to look at the option `row_group_as_column` to
        # determine whether they populate a column located in the stub; if set as True then that's
        # the return value
        row_group_as_column: Any = options.row_group_as_column.value
        if not isinstance(row_group_as_column, bool):
            raise TypeError(
                "Variable type mismatch. Expected bool, got something entirely different."
            )

        return row_group_as_column

    def _get_stub_layout(self, options: Options) -> list[str]:
        # Determine which stub components are potentially present as columns
        stub_rownames_is_column = "row_id" in self._get_stub_components()
        stub_groupnames_is_column = self._stub_group_names_has_column(options=options)

        # Get the potential total number of columns in the table stub
        n_stub_cols = stub_rownames_is_column + stub_groupnames_is_column

        # Resolve the layout of the stub (i.e., the roles of columns if present)
        if n_stub_cols == 0:
            # TODO: If summary rows are present, we will use the `rowname` column
            # # for the summary row labels
            # if _summary_exists(data=data):
            #     stub_layout = ["rowname"]
            # else:
            #     stub_layout = []

            stub_layout = []

        else:
            stub_layout = [
                label
                for label, condition in (
                    ("group_label", stub_groupnames_is_column),
                    ("rowname", stub_rownames_is_column),
                )
                if condition
            ]

        return stub_layout


# Row groups ----
RowGroups: TypeAlias = list[str]

# Group rows ----


@dataclass(frozen=True)
class GroupRowInfo:
    group_id: str
    group_label: str | None = None
    indices: list[int] = field(default_factory=list)
    # row_start: int | None = None
    # row_end: int | None = None
    has_summary_rows: bool = False
    summary_row_side: str | None = None

    def defaulted_label(self) -> str:
        """Return a group label that has been defaulted."""
        label = self.group_label if self.group_label is not None else self.group_id
        return label


class MISSING_GROUP:
    """Represent a category of all missing group levels in data."""


class GroupRows(_Sequence[GroupRowInfo]):
    _d: list[GroupRowInfo]

    def __init__(self, data: list[GroupRowInfo] | DataFrameLike, group_key: str | None = None):
        if isinstance(data, list):
            self._d = data

        elif group_key is None:
            self._d = []

        # otherwise, instantiate from a table of data
        else:
            from ._tbl_data import group_splits

            self._d = [
                GroupRowInfo(group_id, indices=ind)
                for group_id, ind in group_splits(data, group_key=group_key).items()
            ]

    def reorder(self, group_ids: list[str | MISSING_GROUP]) -> Self:
        # TODO: validate all group_ids are in data
        non_missing = (g for g in group_ids if not isinstance(g, MISSING_GROUP))
        crnt_order = {grp.group_id: ii for ii, grp in enumerate(self)}

        set_gids = set(group_ids)
        missing_groups = (grp.group_id for grp in self if grp.group_id not in set_gids)
        reordered = [self[crnt_order[g]] for g in chain(non_missing, missing_groups)]

        return self.__class__(reordered)

    def indices_map(self, n: int) -> list[tuple[int, GroupRowInfo | None]]:
        """Return pairs of row index, group label for all rows in data.

        Note that when no groupings exist, n is used to return from range(n).
        In this case, None is used to indicate there is no grouping. This is
        distinct from MISSING_GROUP (which may currently be unused?).

        """
        return (
            [(ii, None) for ii in range(n)]
            if not self._d
            else [(ind, info) for info in self for ind in info.indices]
        )


# Spanners ----


@dataclass(frozen=True)
class SpannerInfo:
    spanner_id: str
    spanner_level: int
    spanner_label: str | BaseText | UnitStr | None = None
    spanner_units: str | None = None
    spanner_pattern: str | None = None
    vars: list[str] = field(default_factory=list)
    built: str | None = None

    def built_label(self) -> str | BaseText | UnitStr:
        """Return a list of spanner labels that have been built."""
        label = self.built if self.built is not None else self.spanner_label
        if label is None:
            raise ValueError("Spanner label must be a string and not None.")
        return label

    def drop_var(self, name: str) -> Self:
        new_vars = [entry for entry in self.vars if entry != name]

        if len(new_vars) == len(self.vars):
            return self

        return replace(self, vars=new_vars)


class Spanners(_Sequence[SpannerInfo]):
    _d: list[SpannerInfo]

    @classmethod
    def from_ids(cls, ids: list[str]):
        """Construct an object from a list of spanner_ids"""

        return cls([SpannerInfo(id, ii) for ii, id in enumerate(ids)])

    def relevel(self, levels: list[int]) -> Self:
        if len(levels) != len(self):
            raise ValueError(
                "New levels must be same length as spanners."
                f" Received {len(levels)}, but have {len(self)} spanners."
            )

        new_spans = [replace(span, spanner_level=lvl) for span, lvl in zip(self, levels)]
        return self.__class__(new_spans)

    def next_level(self, column_names: list[str]) -> int:
        """Return the next available spanner level.

        Spanners whose columns do not overlap are put on the same level.
        """

        if not len(self):
            return 0

        overlapping_levels = [
            span.spanner_level for span in self if any(v in column_names for v in span.vars)
        ]

        return max(overlapping_levels, default=-1) + 1

    def append_entry(self, span: SpannerInfo) -> Self:
        return self.__class__(self._d + [span])

    def remove_column(self, column: str) -> Self:
        return self.__class__([span.drop_var(column) for span in self])


# Heading ---


@dataclass(frozen=True)
class Heading:
    title: str | BaseText | None = None
    subtitle: str | BaseText | None = None
    preheader: str | list[str] | None = None


# Stubhead ----
Stubhead: TypeAlias = "str | None"


# Sourcenotes ----
SourceNotes = list[str]

# Footnotes ----


class FootnotePlacement(Enum):
    left = auto()
    right = auto()
    auto = auto()


@dataclass(frozen=True)
class FootnoteInfo:
    locname: Loc | None = None
    grpname: str | None = None
    colname: str | None = None
    locnum: int | None = None
    rownum: int | None = None
    colnum: int | None = None
    footnotes: list[str] | None = None
    placement: FootnotePlacement | None = None


Footnotes: TypeAlias = list[FootnoteInfo]

# Styles ----


@dataclass(frozen=True)
class StyleInfo:
    locname: Loc
    grpname: str | None = None
    colname: str | None = None
    rownum: int | None = None
    colnum: int | None = None
    styles: list[CellStyle] = field(default_factory=list)


Styles: TypeAlias = list[StyleInfo]

# Locale ----


class Locale:
    locale: str | None

    def __init__(self, locale: str | None):
        self._locale: str | None = locale


# Formats ----


class FormatterSkipElement:
    """Represent that nothing should be saved for a formatted value."""


FormatFn = Callable[[Any], "str | FormatterSkipElement"]


class FormatFns:
    html: FormatFn | None
    latex: FormatFn | None
    rtf: FormatFn | None
    default: FormatFn | None

    def __init__(self, **kwargs: FormatFn):
        for format in ("html", "latex", "rtf", "default"):
            if fmt := kwargs.get(format):
                setattr(self, format, fmt)


class CellSubset:
    def resolve(self) -> list[tuple[str, int]]:
        raise NotImplementedError("Not implemented")


class CellRectangle(CellSubset):
    cols: list[str]
    rows: list[int]

    def __init__(self, cols: list[str], rows: list[int]):
        self.cols = cols
        self.rows = rows

    def resolve(self) -> list[tuple[str, int]]:
        return list(product(self.cols, self.rows))


class FormatInfo:
    """Contains functions for formatting in different contexts, and columns and rows to apply to.

    Note that format functions apply to individual values.
    """

    func: FormatFns
    cells: CellSubset

    def __init__(self, func: FormatFns, cols: list[str], rows: list[int]):
        self.func = func
        self.cells = CellRectangle(cols, rows)


# TODO: this will contain private methods for formatting cell values to strings
# class Formats:
#     def __init__(self):
#         pass
Formats = list


# Options ----

default_fonts_list = [
    "-apple-system",
    "BlinkMacSystemFont",
    "Segoe UI",
    "Roboto",
    "Oxygen",
    "Ubuntu",
    "Cantarell",
    "Helvetica Neue",
    "Fira Sans",
    "Droid Sans",
    "Arial",
    "sans-serif",
]


@dataclass(frozen=True)
class OptionsInfo:
    scss: bool
    category: str
    type: str
    value: Any


@dataclass(frozen=True)
class Options:
    table_id: OptionsInfo = OptionsInfo(False, "table", "value", None)
    table_caption: OptionsInfo = OptionsInfo(False, "table", "value", None)
    table_width: OptionsInfo = OptionsInfo(True, "table", "px", "auto")
    table_layout: OptionsInfo = OptionsInfo(True, "table", "value", "fixed")
    table_margin_left: OptionsInfo = OptionsInfo(True, "table", "px", "auto")
    table_margin_right: OptionsInfo = OptionsInfo(True, "table", "px", "auto")
    table_background_color: OptionsInfo = OptionsInfo(True, "table", "value", "#FFFFFF")
    table_additional_css: OptionsInfo = OptionsInfo(False, "table", "values", [])
    table_font_names: OptionsInfo = OptionsInfo(False, "table", "values", default_fonts_list)
    table_font_size: OptionsInfo = OptionsInfo(True, "table", "px", "16px")
    table_font_weight: OptionsInfo = OptionsInfo(True, "table", "value", "normal")
    table_font_style: OptionsInfo = OptionsInfo(True, "table", "value", "normal")
    table_font_color: OptionsInfo = OptionsInfo(True, "table", "value", "#333333")
    table_font_color_light: OptionsInfo = OptionsInfo(True, "table", "value", "#FFFFFF")
    table_border_top_include: OptionsInfo = OptionsInfo(False, "table", "boolean", True)
    table_border_top_style: OptionsInfo = OptionsInfo(True, "table", "value", "solid")
    table_border_top_width: OptionsInfo = OptionsInfo(True, "table", "px", "2px")
    table_border_top_color: OptionsInfo = OptionsInfo(True, "table", "value", "#A8A8A8")
    table_border_right_style: OptionsInfo = OptionsInfo(True, "table", "value", "none")
    table_border_right_width: OptionsInfo = OptionsInfo(True, "table", "px", "2px")
    table_border_right_color: OptionsInfo = OptionsInfo(True, "table", "value", "#D3D3D3")
    table_border_bottom_include: OptionsInfo = OptionsInfo(False, "table", "boolean", True)
    table_border_bottom_style: OptionsInfo = OptionsInfo(True, "table", "value", "solid")
    table_border_bottom_width: OptionsInfo = OptionsInfo(True, "table", "px", "2px")
    table_border_bottom_color: OptionsInfo = OptionsInfo(True, "table", "value", "#A8A8A8")
    table_border_left_style: OptionsInfo = OptionsInfo(True, "table", "value", "none")
    table_border_left_width: OptionsInfo = OptionsInfo(True, "table", "px", "2px")
    table_border_left_color: OptionsInfo = OptionsInfo(True, "table", "value", "#D3D3D3")
    heading_background_color: OptionsInfo = OptionsInfo(True, "heading", "value", None)
    heading_align: OptionsInfo = OptionsInfo(True, "heading", "value", "center")
    heading_title_font_size: OptionsInfo = OptionsInfo(True, "heading", "px", "125%")
    heading_title_font_weight: OptionsInfo = OptionsInfo(True, "heading", "value", "initial")
    heading_subtitle_font_size: OptionsInfo = OptionsInfo(True, "heading", "px", "85%")
    heading_subtitle_font_weight: OptionsInfo = OptionsInfo(True, "heading", "value", "initial")
    heading_padding: OptionsInfo = OptionsInfo(True, "heading", "px", "4px")
    heading_padding_horizontal: OptionsInfo = OptionsInfo(True, "heading", "px", "5px")
    heading_border_bottom_style: OptionsInfo = OptionsInfo(True, "heading", "value", "solid")
    heading_border_bottom_width: OptionsInfo = OptionsInfo(True, "heading", "px", "2px")
    heading_border_bottom_color: OptionsInfo = OptionsInfo(True, "heading", "value", "#D3D3D3")
    heading_border_lr_style: OptionsInfo = OptionsInfo(True, "heading", "value", "none")
    heading_border_lr_width: OptionsInfo = OptionsInfo(True, "heading", "px", "1px")
    heading_border_lr_color: OptionsInfo = OptionsInfo(True, "heading", "value", "#D3D3D3")
    column_labels_background_color: OptionsInfo = OptionsInfo(True, "column_labels", "value", None)
    column_labels_font_size: OptionsInfo = OptionsInfo(True, "column_labels", "px", "100%")
    column_labels_font_weight: OptionsInfo = OptionsInfo(True, "column_labels", "value", "normal")
    column_labels_text_transform: OptionsInfo = OptionsInfo(
        True, "column_labels", "value", "inherit"
    )
    column_labels_padding: OptionsInfo = OptionsInfo(True, "column_labels", "px", "5px")
    column_labels_padding_horizontal: OptionsInfo = OptionsInfo(True, "column_labels", "px", "5px")
    column_labels_vlines_style: OptionsInfo = OptionsInfo(True, "table_body", "value", "none")
    column_labels_vlines_width: OptionsInfo = OptionsInfo(True, "table_body", "px", "1px")
    column_labels_vlines_color: OptionsInfo = OptionsInfo(True, "table_body", "value", "#D3D3D3")
    column_labels_border_top_style: OptionsInfo = OptionsInfo(
        True, "column_labels", "value", "solid"
    )
    column_labels_border_top_width: OptionsInfo = OptionsInfo(True, "column_labels", "px", "2px")
    column_labels_border_top_color: OptionsInfo = OptionsInfo(
        True, "column_labels", "value", "#D3D3D3"
    )
    column_labels_border_bottom_style: OptionsInfo = OptionsInfo(
        True, "column_labels", "value", "solid"
    )
    column_labels_border_bottom_width: OptionsInfo = OptionsInfo(True, "column_labels", "px", "2px")
    column_labels_border_bottom_color: OptionsInfo = OptionsInfo(
        True, "column_labels", "value", "#D3D3D3"
    )
    column_labels_border_lr_style: OptionsInfo = OptionsInfo(True, "column_labels", "value", "none")
    column_labels_border_lr_width: OptionsInfo = OptionsInfo(True, "column_labels", "px", "1px")
    column_labels_border_lr_color: OptionsInfo = OptionsInfo(
        True, "column_labels", "value", "#D3D3D3"
    )
    column_labels_hidden: OptionsInfo = OptionsInfo(False, "column_labels", "boolean", False)
    row_group_background_color: OptionsInfo = OptionsInfo(True, "row_group", "value", None)
    row_group_font_size: OptionsInfo = OptionsInfo(True, "row_group", "px", "100%")
    row_group_font_weight: OptionsInfo = OptionsInfo(True, "row_group", "value", "initial")
    row_group_text_transform: OptionsInfo = OptionsInfo(True, "row_group", "value", "inherit")
    row_group_padding: OptionsInfo = OptionsInfo(True, "row_group", "px", "8px")
    row_group_padding_horizontal: OptionsInfo = OptionsInfo(True, "row_group", "px", "5px")
    row_group_border_top_style: OptionsInfo = OptionsInfo(True, "row_group", "value", "solid")
    row_group_border_top_width: OptionsInfo = OptionsInfo(True, "row_group", "px", "2px")
    row_group_border_top_color: OptionsInfo = OptionsInfo(True, "row_group", "value", "#D3D3D3")
    row_group_border_right_style: OptionsInfo = OptionsInfo(True, "row_group", "value", "none")
    row_group_border_right_width: OptionsInfo = OptionsInfo(True, "row_group", "px", "1px")
    row_group_border_right_color: OptionsInfo = OptionsInfo(True, "row_group", "value", "#D3D3D3")
    row_group_border_bottom_style: OptionsInfo = OptionsInfo(True, "row_group", "value", "solid")
    row_group_border_bottom_width: OptionsInfo = OptionsInfo(True, "row_group", "px", "2px")
    row_group_border_bottom_color: OptionsInfo = OptionsInfo(True, "row_group", "value", "#D3D3D3")
    row_group_border_left_style: OptionsInfo = OptionsInfo(True, "row_group", "value", "none")
    row_group_border_left_width: OptionsInfo = OptionsInfo(True, "row_group", "px", "1px")
    row_group_border_left_color: OptionsInfo = OptionsInfo(True, "row_group", "value", "#D3D3D3")
    # row_group_default_label: OptionsInfo = OptionsInfo(False, "row_group", "value", None)
    row_group_as_column: OptionsInfo = OptionsInfo(False, "row_group", "boolean", False)
    table_body_hlines_style: OptionsInfo = OptionsInfo(True, "table_body", "value", "solid")
    table_body_hlines_width: OptionsInfo = OptionsInfo(True, "table_body", "px", "1px")
    table_body_hlines_color: OptionsInfo = OptionsInfo(True, "table_body", "value", "#D3D3D3")
    table_body_vlines_style: OptionsInfo = OptionsInfo(True, "table_body", "value", "none")
    table_body_vlines_width: OptionsInfo = OptionsInfo(True, "table_body", "px", "1px")
    table_body_vlines_color: OptionsInfo = OptionsInfo(True, "table_body", "value", "#D3D3D3")
    table_body_border_top_style: OptionsInfo = OptionsInfo(True, "table_body", "value", "solid")
    table_body_border_top_width: OptionsInfo = OptionsInfo(True, "table_body", "px", "2px")
    table_body_border_top_color: OptionsInfo = OptionsInfo(True, "table_body", "value", "#D3D3D3")
    table_body_border_bottom_style: OptionsInfo = OptionsInfo(True, "table_body", "value", "solid")
    table_body_border_bottom_width: OptionsInfo = OptionsInfo(True, "table_body", "px", "2px")
    table_body_border_bottom_color: OptionsInfo = OptionsInfo(
        True, "table_body", "value", "#D3D3D3"
    )
    data_row_padding: OptionsInfo = OptionsInfo(True, "data_row", "px", "8px")
    data_row_padding_horizontal: OptionsInfo = OptionsInfo(True, "data_row", "px", "5px")
    stub_background_color: OptionsInfo = OptionsInfo(True, "stub", "value", None)
    stub_font_size: OptionsInfo = OptionsInfo(True, "stub", "px", "100%")
    stub_font_weight: OptionsInfo = OptionsInfo(True, "stub", "value", "initial")
    stub_text_transform: OptionsInfo = OptionsInfo(True, "stub", "value", "inherit")
    stub_border_style: OptionsInfo = OptionsInfo(True, "stub", "value", "solid")
    stub_border_width: OptionsInfo = OptionsInfo(True, "stub", "px", "2px")
    stub_border_color: OptionsInfo = OptionsInfo(True, "stub", "value", "#D3D3D3")
    stub_row_group_background_color: OptionsInfo = OptionsInfo(True, "stub", "value", None)
    stub_row_group_font_size: OptionsInfo = OptionsInfo(True, "stub", "px", "100%")
    stub_row_group_font_weight: OptionsInfo = OptionsInfo(True, "stub", "value", "initial")
    stub_row_group_text_transform: OptionsInfo = OptionsInfo(True, "stub", "value", "inherit")
    stub_row_group_border_style: OptionsInfo = OptionsInfo(True, "stub", "value", "solid")
    stub_row_group_border_width: OptionsInfo = OptionsInfo(True, "stub", "px", "2px")
    stub_row_group_border_color: OptionsInfo = OptionsInfo(True, "stub", "value", "#D3D3D3")
    # summary_row_padding: OptionsInfo = OptionsInfo(True, "summary_row", "px", "8px")
    # summary_row_padding_horizontal: OptionsInfo = OptionsInfo(True, "summary_row", "px", "5px")
    # summary_row_background_color: OptionsInfo = OptionsInfo(True, "summary_row", "value", None)
    # summary_row_text_transform: OptionsInfo = OptionsInfo(True, "summary_row", "value", "inherit")
    # summary_row_border_style: OptionsInfo = OptionsInfo(True, "summary_row", "value", "solid")
    # summary_row_border_width: OptionsInfo = OptionsInfo(True, "summary_row", "px", "2px")
    # summary_row_border_color: OptionsInfo = OptionsInfo(True, "summary_row", "value", "#D3D3D3")
    # grand_summary_row_padding: OptionsInfo = OptionsInfo(True, "grand_summary_row", "px", "8px")
    # grand_summary_row_padding_horizontal: OptionsInfo = OptionsInfo(
    #    True, "grand_summary_row", "px", "5px"
    # )
    # grand_summary_row_background_color: OptionsInfo = OptionsInfo(
    #    True, "grand_summary_row", "value", None
    # )
    # grand_summary_row_text_transform: OptionsInfo = OptionsInfo(
    #    True, "grand_summary_row", "value", "inherit"
    # )
    # grand_summary_row_border_style: OptionsInfo = OptionsInfo(
    #    True, "grand_summary_row", "value", "double"
    # )
    # grand_summary_row_border_width: OptionsInfo = OptionsInfo(
    #    True, "grand_summary_row", "px", "6px"
    # )
    # grand_summary_row_border_color: OptionsInfo = OptionsInfo(
    #    True, "grand_summary_row", "value", "#D3D3D3"
    # )
    # footnotes_font_size: OptionsInfo = OptionsInfo(True, "footnotes", "px", "90%")
    # footnotes_padding: OptionsInfo = OptionsInfo(True, "footnotes", "px", "4px")
    # footnotes_padding_horizontal: OptionsInfo = OptionsInfo(True, "footnotes", "px", "5px")
    # footnotes_background_color: OptionsInfo = OptionsInfo(True, "footnotes", "value", None)
    # footnotes_margin: OptionsInfo = OptionsInfo(True, "footnotes", "px", "0px")
    # footnotes_border_bottom_style: OptionsInfo = OptionsInfo(True, "footnotes", "value", "none")
    # footnotes_border_bottom_width: OptionsInfo = OptionsInfo(True, "footnotes", "px", "2px")
    # footnotes_border_bottom_color: OptionsInfo = OptionsInfo(True, "footnotes", "value", "#D3D3D3")
    # footnotes_border_lr_style: OptionsInfo = OptionsInfo(True, "footnotes", "value", "none")
    # footnotes_border_lr_width: OptionsInfo = OptionsInfo(True, "footnotes", "px", "2px")
    # footnotes_border_lr_color: OptionsInfo = OptionsInfo(True, "footnotes", "value", "#D3D3D3")
    # footnotes_marks: OptionsInfo = OptionsInfo(False, "footnotes", "values", "numbers")
    # footnotes_multiline: OptionsInfo = OptionsInfo(False, "footnotes", "boolean", True)
    # footnotes_sep: OptionsInfo = OptionsInfo(False, "footnotes", "value", " ")
    source_notes_padding: OptionsInfo = OptionsInfo(True, "source_notes", "px", "4px")
    source_notes_padding_horizontal: OptionsInfo = OptionsInfo(True, "source_notes", "px", "5px")
    source_notes_background_color: OptionsInfo = OptionsInfo(True, "source_notes", "value", None)
    source_notes_font_size: OptionsInfo = OptionsInfo(True, "source_notes", "px", "90%")
    source_notes_border_bottom_style: OptionsInfo = OptionsInfo(
        True, "source_notes", "value", "none"
    )
    source_notes_border_bottom_width: OptionsInfo = OptionsInfo(True, "source_notes", "px", "2px")
    source_notes_border_bottom_color: OptionsInfo = OptionsInfo(
        True, "source_notes", "value", "#D3D3D3"
    )
    source_notes_border_lr_style: OptionsInfo = OptionsInfo(True, "source_notes", "value", "none")
    source_notes_border_lr_width: OptionsInfo = OptionsInfo(True, "source_notes", "px", "2px")
    source_notes_border_lr_color: OptionsInfo = OptionsInfo(
        True, "source_notes", "value", "#D3D3D3"
    )
    source_notes_multiline: OptionsInfo = OptionsInfo(False, "source_notes", "boolean", True)
    source_notes_sep: OptionsInfo = OptionsInfo(False, "source_notes", "value", " ")
    row_striping_background_color: OptionsInfo = OptionsInfo(
        True, "row", "value", "rgba(128,128,128,0.05)"
    )
    row_striping_include_stub: OptionsInfo = OptionsInfo(False, "row", "boolean", False)
    row_striping_include_table_body: OptionsInfo = OptionsInfo(False, "row", "boolean", False)
    container_width: OptionsInfo = OptionsInfo(False, "container", "px", "auto")
    container_height: OptionsInfo = OptionsInfo(False, "container", "px", "auto")
    container_padding_x: OptionsInfo = OptionsInfo(False, "container", "px", "0px")
    container_padding_y: OptionsInfo = OptionsInfo(False, "container", "px", "10px")
    container_overflow_x: OptionsInfo = OptionsInfo(False, "container", "overflow", "auto")
    container_overflow_y: OptionsInfo = OptionsInfo(False, "container", "overflow", "auto")
    # page_orientation: OptionsInfo = OptionsInfo(False, "page", "value", "portrait")
    # page_numbering: OptionsInfo = OptionsInfo(False, "page", "boolean", False)
    # page_header_use_tbl_headings: OptionsInfo = OptionsInfo(False, "page", "boolean", False)
    # page_footer_use_tbl_notes: OptionsInfo = OptionsInfo(False, "page", "boolean", False)
    # page_width: OptionsInfo = OptionsInfo(False, "page", "value", "8.5in")
    # page_height: OptionsInfo = OptionsInfo(False, "page", "value", "11.0in")
    # page_margin_left: OptionsInfo = OptionsInfo(False, "page", "value", "1.0in")
    # page_margin_right: OptionsInfo = OptionsInfo(False, "page", "value", "1.0in")
    # page_margin_top: OptionsInfo = OptionsInfo(False, "page", "value", "1.0in")
    # page_margin_bottom: OptionsInfo = OptionsInfo(False, "page", "value", "1.0in")
    # page_header_height: OptionsInfo = OptionsInfo(False, "page", "value", "0.5in")
    # page_footer_height: OptionsInfo = OptionsInfo(False, "page", "value", "0.5in")
    quarto_disable_processing: OptionsInfo = OptionsInfo(False, "quarto", "logical", False)
    quarto_use_bootstrap: OptionsInfo = OptionsInfo(False, "quarto", "logical", False)

    def __getitem__(self, k: str) -> Any:
        return getattr(self, k).value

    def _get_all_options_keys(self) -> list[str | None]:
        return [x.parameter for x in self._options.values()]

    # def _get_option_type(self, option: str) -> Any | list[str]:
    #    return self._options[option].type

    def _set_option_value(self, option: str, value: Any):
        old_info = getattr(self, option)
        new_info = replace(old_info, value=value)

        return replace(self, **{option: new_info})<|MERGE_RESOLUTION|>--- conflicted
+++ resolved
@@ -392,28 +392,10 @@
             col_class = str(col_class).lower()
 
             # Translate the column classes to an alignment value of 'left', 'right', or 'center'
-            if col_class == "character-numeric" or _str_detect(col_class, r"int|uint|float|date"):
+            if col_class == "character-numeric" or _str_detect(col_class, r"int|uint|float|date|double"):
                 align.append("right")
             elif col_class in align_to_left:
                 align.append("left")
-<<<<<<< HEAD
-            elif (
-                _str_detect(col_class, "int")
-                or _str_detect(col_class, "uint")
-                or _str_detect(col_class, "float")
-                or _str_detect(col_class, "double")
-            ):
-                align.append("right")
-            elif _str_detect(col_class, "date"):
-                align.append("right")
-            elif _str_detect(col_class, "bool"):
-                align.append("center")
-            elif col_class == "factor":
-                align.append("center")
-            elif col_class == "list":
-                align.append("center")
-=======
->>>>>>> 08b0084e
             else:
                 align.append("center")
 
