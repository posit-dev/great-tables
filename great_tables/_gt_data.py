--- conflicted
+++ resolved
@@ -987,7 +987,6 @@
 Formats = list
 
 
-<<<<<<< HEAD
 # Column Merge ----
 
 
@@ -1000,7 +999,8 @@
 
 
 ColMerges = list[ColMergeInfo]
-=======
+
+
 # Summary Rows ---
 
 # This can't conflict with actual group ids since we have a
@@ -1155,7 +1155,6 @@
 
     def __len__(self):
         raise NotImplementedError
->>>>>>> 85d25f67
 
 
 # Options ----
