from __future__ import annotations

import math
import re
from dataclasses import dataclass
from datetime import date, datetime, time
from decimal import Decimal
from functools import partial
from pathlib import Path
from typing import TYPE_CHECKING, Any, Callable, ClassVar, Literal, TypedDict, TypeVar, cast

import babel
import faicons
from babel.dates import format_date, format_datetime, format_time
from typing_extensions import TypeAlias

from ._gt_data import FormatFn, FormatFns, FormatInfo, GTData
from ._helpers import px
from ._locale import (
    _get_currencies_data,
    _get_default_locales_data,
    _get_flags_data,
    _get_locales_data,
)
from ._locations import resolve_cols_c, resolve_rows_i
from ._tbl_data import (
    Agnostic,
    DataFrameLike,
    PlExpr,
    SelectExpr,
    _get_column_dtype,
    is_na,
    is_series,
    to_list,
)
from ._text import _md_html, escape_pattern_str_latex
from ._utils import _str_detect, _str_replace
from ._utils_nanoplots import _generate_nanoplot

if TYPE_CHECKING:
    from ._types import GTSelf

T = TypeVar("T")
DateStyle: TypeAlias = Literal[
    "iso",
    "wday_month_day_year",
    "wd_m_day_year",
    "wday_day_month_year",
    "month_day_year",
    "m_day_year",
    "day_m_year",
    "day_month_year",
    "day_month",
    "day_m",
    "year",
    "month",
    "day",
    "year.mn.day",
    "y.mn.day",
    "year_week",
    "year_quarter",
]
TimeStyle: TypeAlias = Literal[
    "iso",
    "iso-short",
    "h_m_s_p",
    "h_m_p",
    "h_p",
]
PlotType: TypeAlias = Literal[
    "line",
    "bar",
]
MissingVals: TypeAlias = Literal[
    "marker",
    "gap",
    "zero",
    "remove",
]


def fmt(
    self: GTSelf,
    fns: FormatFn | FormatFns,
    columns: SelectExpr = None,
    rows: int | list[int] | None = None,
    is_substitution: bool = False,
) -> GTSelf:
    """
    Set a column format with a formatter function.

    The `fmt()` method provides a way to execute custom formatting functionality with raw data
    values in a way that can consider all output contexts.

    Along with the `columns` and `rows` arguments that provide some precision in targeting data
    cells, the `fns` argument allows you to define one or more functions for manipulating the
    raw data.

    Parameters
    ----------
    fns
        Either a single formatting function or a named list of functions.
    columns
        The columns to target. Can either be a single column name or a series of column names
        provided in a list.
    rows
        In conjunction with `columns=`, we can specify which of their rows should undergo
        formatting. The default is all rows, resulting in all rows in `columns` being formatted.
        Alternatively, we can supply a list of row indices.
    is_substitution
        Whether the formatter is a substitution. Substitutions are run last, after other formatters.

    Returns
    -------
    GT
        The GT object is returned. This is the same object that the method is called on so that we
        can facilitate method chaining.

    Examples
    --------
    Let's use the `exibble` dataset to create a table. With the `fmt()` method, we'll add a prefix
    `^` and a suffix `$` to the `row` and `group` columns.

    ```{python}
    from great_tables import GT, exibble

    (
        GT(exibble)
        .fmt(lambda x: f"^{x}$", columns=["row", "group"])
    )
    ```
    """

    # If a single function is supplied to `fns` then
    # repackage that into a list as the `default` function
    if isinstance(fns, Callable):
        fns = FormatFns(default=fns)

    row_res = resolve_rows_i(self, rows)
    row_pos = [name_pos[1] for name_pos in row_res]

    col_res = resolve_cols_c(self, columns)

    formatter = FormatInfo(fns, col_res, row_pos)

    if is_substitution:
        return self._replace(_substitutions=[*self._substitutions, formatter])

    return self._replace(_formats=[*self._formats, formatter])


def fmt_number(
    self: GTSelf,
    columns: SelectExpr = None,
    rows: int | list[int] | None = None,
    decimals: int = 2,
    n_sigfig: int | None = None,
    drop_trailing_zeros: bool = False,
    drop_trailing_dec_mark: bool = True,
    use_seps: bool = True,
    accounting: bool = False,
    scale_by: float = 1,
    compact: bool = False,
    pattern: str = "{x}",
    sep_mark: str = ",",
    dec_mark: str = ".",
    force_sign: bool = False,
    locale: str | None = None,
) -> GTSelf:
    """
    Format numeric values.

    With numeric values within a table's body cells, we can perform number-based formatting so that
    the targeted values are rendered with a higher consideration for tabular presentation.
    Furthermore, there is finer control over numeric formatting with the following options:

    - decimals: choice of the number of decimal places, option to drop trailing zeros, and a choice
    of the decimal symbol
    - digit grouping separators: options to enable/disable digit separators and provide a choice of
    separator symbol
    - scaling: we can choose to scale targeted values by a multiplier value
    - large-number suffixing: larger figures (thousands, millions, etc.) can be autoscaled and
    decorated with the appropriate suffixes
    - pattern: option to use a text pattern for decoration of the formatted values
    - locale-based formatting: providing a locale ID will result in number formatting specific to
    the chosen locale

    Parameters
    ----------
    columns
        The columns to target. Can either be a single column name or a series of column names
        provided in a list.
    rows
        In conjunction with `columns=`, we can specify which of their rows should undergo
        formatting. The default is all rows, resulting in all rows in targeted columns being
        formatted. Alternatively, we can supply a list of row indices.
    decimals
        The `decimals` values corresponds to the exact number of decimal places to use. A value such
        as `2.34` can, for example, be formatted with `0` decimal places and it would result in
        `"2"`. With `4` decimal places, the formatted value becomes `"2.3400"`. The trailing zeros
        can be removed with `drop_trailing_zeros=True`. If you always need `decimals = 0`, the
        [`fmt_integer()`](`great_tables.GT.fmt_integer`) method should be considered.
    n_sigfig
        A option to format numbers to *n* significant figures. By default, this is `None` and thus
        number values will be formatted according to the number of decimal places set via
        `decimals`. If opting to format according to the rules of significant figures, `n_sigfig`
        must be a number greater than or equal to `1`. Any values passed to the `decimals` and
        `drop_trailing_zeros` arguments will be ignored.
    drop_trailing_zeros
        A boolean value that allows for removal of trailing zeros (those redundant zeros after the
        decimal mark).
    drop_trailing_dec_mark
        A boolean value that determines whether decimal marks should always appear even if there are
        no decimal digits to display after formatting (e.g., `23` becomes `23.` if `False`). By
        default trailing decimal marks are not shown.
    use_seps
        The `use_seps` option allows for the use of digit group separators. The type of digit group
        separator is set by `sep_mark` and overridden if a locale ID is provided to `locale`. This
        setting is `True` by default.
    accounting
        Whether to use accounting style, which wraps negative numbers in parentheses instead of
        using a minus sign.
    scale_by
        All numeric values will be multiplied by the `scale_by` value before undergoing formatting.
        Since the `default` value is `1`, no values will be changed unless a different multiplier
        value is supplied.
    compact
        A boolean value that allows for compact formatting of numeric values. Values will be scaled
        and decorated with the appropriate suffixes (e.g., `1230` becomes `1.23K`, and `1230000`
        becomes `1.23M`). The `compact` option is `False` by default.
    pattern
        A formatting pattern that allows for decoration of the formatted value. The formatted value
        is represented by the `{x}` (which can be used multiple times, if needed) and all other
        characters will be interpreted as string literals.
    sep_mark
        The string to use as a separator between groups of digits. For example, using `sep_mark=","`
        with a value of `1000` would result in a formatted value of `"1,000"`. This argument is
        ignored if a `locale` is supplied (i.e., is not `None`).
    dec_mark
        The string to be used as the decimal mark. For example, using `dec_mark=","` with the value
        `0.152` would result in a formatted value of `"0,152"`). This argument is ignored if a
        `locale` is supplied (i.e., is not `None`).
    force_sign
        Should the positive sign be shown for positive values (effectively showing a sign for all
        values except zero)? If so, use `True` for this option. The default is `False`, where only
        negative numbers will display a minus sign.
    locale
        An optional locale identifier that can be used for formatting values according the locale's
        rules. Examples include `"en"` for English (United States) and `"fr"` for French (France).

    Returns
    -------
    GT
        The GT object is returned. This is the same object that the method is called on so that we
        can facilitate method chaining.

    Adapting output to a specific `locale`
    --------------------------------------
    This formatting method can adapt outputs according to a provided `locale` value. Examples
    include `"en"` for English (United States) and `"fr"` for French (France). The use of a valid
    locale ID here means separator and decimal marks will be correct for the given locale. Should
    any values be provided in `sep_mark` or `dec_mark`, they will be overridden by the locale's
    preferred values.

    Note that a `locale` value provided here will override any global locale setting performed in
    [`GT()`](`great_tables.GT`)'s own `locale` argument (it is settable there as a value received by
    all other methods that have a `locale` argument).

    Examples
    --------
    Let's use the `exibble` dataset to create a table. With the `fmt_number()` method, we'll format
    the `num` column to have three decimal places (with `decimals=3`) and omit the use of digit
    separators (with `use_seps=False`).

    ```{python}
    from great_tables import GT, exibble

    (
        GT(exibble)
        .fmt_number(columns="num", decimals=3, use_seps=False)
    )
    ```

    See Also
    --------
    The [`fmt_integer()`](`great_tables.GT.fmt_integer`) method might be more useful if you really
    need to format numeric values to appear as integers (i.e., no decimals will be shown and input
    values are rounded as necessary). Need to do numeric formatting on a value or list of values?
    Take a look at the functional version of this method:
    [`val_fmt_number()`](`great_tables._formats_vals.val_fmt_number`).
    """
    locale = _resolve_locale(self, locale=locale)

    # Use locale-based marks if a locale ID is provided
    sep_mark = _get_locale_sep_mark(default=sep_mark, use_seps=use_seps, locale=locale)
    dec_mark = _get_locale_dec_mark(default=dec_mark, locale=locale)

    pf_format = partial(
        fmt_number_context,
        data=self,
        decimals=decimals,
        n_sigfig=n_sigfig,
        drop_trailing_zeros=drop_trailing_zeros,
        drop_trailing_dec_mark=drop_trailing_dec_mark,
        use_seps=use_seps,
        accounting=accounting,
        scale_by=scale_by,
        compact=compact,
        sep_mark=sep_mark,
        dec_mark=dec_mark,
        force_sign=force_sign,
        pattern=pattern,
    )

    return fmt_by_context(self, pf_format=pf_format, columns=columns, rows=rows)


def fmt_number_context(
    x: float | None,
    data: GTData,
    decimals: int,
    n_sigfig: int | None,
    drop_trailing_zeros: bool,
    drop_trailing_dec_mark: bool,
    use_seps: bool,
    accounting: bool,
    scale_by: float,
    compact: bool,
    sep_mark: str,
    dec_mark: str,
    force_sign: bool,
    pattern: str,
    context: str,
) -> str:
    if is_na(data._tbl_data, x):
        return x

    # Scale `x` value by a defined `scale_by` value
    x = x * scale_by

    # Determine whether the value is positive
    is_negative = _has_negative_value(value=x)

    if compact:
        x_formatted = _format_number_compactly(
            value=x,
            decimals=decimals,
            n_sigfig=n_sigfig,
            drop_trailing_zeros=drop_trailing_zeros,
            drop_trailing_dec_mark=drop_trailing_dec_mark,
            use_seps=use_seps,
            sep_mark=sep_mark,
            dec_mark=dec_mark,
            force_sign=force_sign,
        )
    else:
        x_formatted = _value_to_decimal_notation(
            value=x,
            decimals=decimals,
            n_sigfig=n_sigfig,
            drop_trailing_zeros=drop_trailing_zeros,
            drop_trailing_dec_mark=drop_trailing_dec_mark,
            use_seps=use_seps,
            sep_mark=sep_mark,
            dec_mark=dec_mark,
            force_sign=force_sign,
        )

    # Implement minus sign replacement for `x_formatted` or use accounting style
    if is_negative:
        if accounting:
            x_formatted = f"({_remove_minus(x_formatted)})"

        else:
            minus_mark = _context_minus_mark(context=context)
            x_formatted = _replace_minus(x_formatted, minus_mark=minus_mark)

    # Use a supplied pattern specification to decorate the formatted value
    if pattern != "{x}":
        # Escape LaTeX special characters from literals in the pattern
        if context == "latex":
            pattern = escape_pattern_str_latex(pattern_str=pattern)

        x_formatted = pattern.replace("{x}", x_formatted)

    return x_formatted


def fmt_integer(
    self: GTSelf,
    columns: SelectExpr = None,
    rows: int | list[int] | None = None,
    use_seps: bool = True,
    scale_by: float = 1,
    accounting: bool = False,
    compact: bool = False,
    pattern: str = "{x}",
    sep_mark: str = ",",
    force_sign: bool = False,
    locale: str | None = None,
) -> GTSelf:
    """
    Format values as integers.

    With numeric values in one or more table columns, we can perform number-based formatting so that
    the targeted values are always rendered as integer values.

    We can have fine control over integer formatting with the following options:

    - digit grouping separators: options to enable/disable digit separators and provide a choice of
    separator symbol
    - scaling: we can choose to scale targeted values by a multiplier value
    - large-number suffixing: larger figures (thousands, millions, etc.) can be autoscaled and
    decorated with the appropriate suffixes
    - pattern: option to use a text pattern for decoration of the formatted values
    - locale-based formatting: providing a locale ID will result in number formatting specific to
    the chosen locale

    Parameters
    ----------
    columns
        The columns to target. Can either be a single column name or a series of column names
        provided in a list.
    rows
        In conjunction with `columns=`, we can specify which of their rows should undergo
        formatting. The default is all rows, resulting in all rows in targeted columns being
        formatted. Alternatively, we can supply a list of row indices.
    use_seps
        The `use_seps` option allows for the use of digit group separators. The type of digit group
        separator is set by `sep_mark` and overridden if a locale ID is provided to `locale`. This
        setting is `True` by default.
    scale_by
        All numeric values will be multiplied by the `scale_by` value before undergoing formatting.
        Since the `default` value is `1`, no values will be changed unless a different multiplier
        value is supplied.
    accounting
        Whether to use accounting style, which wraps negative numbers in parentheses instead of
        using a minus sign.
    compact
        A boolean value that allows for compact formatting of numeric values. Values will be scaled
        and decorated with the appropriate suffixes (e.g., `1230` becomes `1K`, and `1230000`
        becomes `1M`). The `compact` option is `False` by default.
    pattern
        A formatting pattern that allows for decoration of the formatted value. The formatted value
        is represented by the `{x}` (which can be used multiple times, if needed) and all other
        characters will be interpreted as string literals.
    sep_mark
        The string to use as a separator between groups of digits. For example, using `sep_mark=","`
        with a value of `1000` would result in a formatted value of `"1,000"`. This argument is
        ignored if a `locale` is supplied (i.e., is not `None`).
    force_sign
        Should the positive sign be shown for positive values (effectively showing a sign for all
        values except zero)? If so, use `True` for this option. The default is `False`, where only
        negative numbers will display a minus sign.
    locale
        An optional locale identifier that can be used for formatting values according the locale's
        rules. Examples include `"en"` for English (United States) and `"fr"` for French (France).

    Returns
    -------
    GT
        The GT object is returned. This is the same object that the method is called on so that we
        can facilitate method chaining.

    Adapting output to a specific `locale`
    --------------------------------------
    This formatting method can adapt outputs according to a provided `locale` value. Examples
    include `"en"` for English (United States) and `"fr"` for French (France). The use of a valid
    locale ID here means separator marks will be correct for the given locale. Should any value be
    provided in `sep_mark`, it will be overridden by the locale's preferred value.

    Note that a `locale` value provided here will override any global locale setting performed in
    [`GT()`](`great_tables.GT`)'s own `locale` argument (it is settable there as a value received by
    all other methods that have a `locale` argument).

    Examples
    --------
    For this example, we'll use the `exibble` dataset as the input table. With the `fmt_integer()`
    method, we'll format the `num` column as integer values having no digit separators (with the
    `use_seps=False` option).

    ```{python}
    from great_tables import GT, exibble

    (
        GT(exibble)
        .fmt_integer(columns="num", use_seps=False)
    )
    ```

    See Also
    --------
    The [`fmt_number()`](`great_tables.GT.fmt_number`) method might be more of what you need if
    you'd like decimal values in your outputs. Need to do integer-based formatting on a value or
    list of values? Take a look at the functional version of this method:
    [`val_fmt_integer()`](`great_tables._formats_vals.val_fmt_integer`).
    """

    locale = _resolve_locale(self, locale=locale)

    # Use locale-based marks if a locale ID is provided
    sep_mark = _get_locale_sep_mark(default=sep_mark, use_seps=use_seps, locale=locale)

    pf_format = partial(
        fmt_integer_context,
        data=self,
        use_seps=use_seps,
        scale_by=scale_by,
        accounting=accounting,
        compact=compact,
        sep_mark=sep_mark,
        force_sign=force_sign,
        pattern=pattern,
    )

    return fmt_by_context(self, pf_format=pf_format, columns=columns, rows=rows)


def fmt_integer_context(
    x: float | None,
    data: GTData,
    use_seps: bool,
    scale_by: float,
    accounting: bool,
    compact: bool,
    sep_mark: str,
    force_sign: bool,
    pattern: str,
    context: str,
) -> str:
    if is_na(data._tbl_data, x):
        return x

    # Scale `x` value by a defined `scale_by` value
    x = x * scale_by

    # Determine whether the value is positive
    is_negative = _has_negative_value(value=x)

    if compact:
        x_formatted = _format_number_compactly(
            value=x,
            decimals=0,
            n_sigfig=None,
            drop_trailing_zeros=False,
            drop_trailing_dec_mark=True,
            use_seps=use_seps,
            sep_mark=sep_mark,
            dec_mark="not used",
            force_sign=force_sign,
        )

    else:
        x_formatted = _value_to_decimal_notation(
            value=x,
            decimals=0,
            n_sigfig=None,
            drop_trailing_zeros=False,
            drop_trailing_dec_mark=True,
            use_seps=use_seps,
            sep_mark=sep_mark,
            dec_mark="not used",
            force_sign=force_sign,
        )

    # Implement minus sign replacement for `x_formatted` or use accounting style
    if is_negative:
        if accounting:
            x_formatted = f"({_remove_minus(x_formatted)})"

        else:
            minus_mark = _context_minus_mark(context=context)
            x_formatted = _replace_minus(x_formatted, minus_mark=minus_mark)

    # Use a supplied pattern specification to decorate the formatted value
    if pattern != "{x}":
        # Escape LaTeX special characters from literals in the pattern
        if context == "latex":
            pattern = escape_pattern_str_latex(pattern_str=pattern)

        x_formatted = pattern.replace("{x}", x_formatted)

    return x_formatted


def fmt_scientific(
    self: GTSelf,
    columns: SelectExpr = None,
    rows: int | list[int] | None = None,
    decimals: int = 2,
    n_sigfig: int | None = None,
    drop_trailing_zeros: bool = False,
    drop_trailing_dec_mark: bool = True,
    scale_by: float = 1,
    exp_style: str = "x10n",
    pattern: str = "{x}",
    sep_mark: str = ",",
    dec_mark: str = ".",
    force_sign_m: bool = False,
    force_sign_n: bool = False,
    locale: str | None = None,
) -> GTSelf:
    """
    Format values to scientific notation.

    With numeric values in a table, we can perform formatting so that the targeted values are
    rendered in scientific notation, where extremely large or very small numbers can be expressed in
    a more practical fashion. Here, numbers are written in the form of a mantissa (`m`) and an
    exponent (`n`) with the construction *m* x 10^*n* or *m*E*n*. The mantissa component is a number
    between `1` and `10`. For instance, `2.5 x 10^9` can be used to represent the value
    2,500,000,000 in scientific notation. In a similar way, 0.00000012 can be expressed as
    `1.2 x 10^-7`. Due to its ability to describe numbers more succinctly and its ease of
    calculation, scientific notation is widely employed in scientific and technical domains.

    We have fine control over the formatting task, with the following options:

    - decimals: choice of the number of decimal places, option to drop trailing zeros, and a choice
    of the decimal symbol
    - scaling: we can choose to scale targeted values by a multiplier value
    - pattern: option to use a text pattern for decoration of the formatted values
    - locale-based formatting: providing a locale ID will result in formatting specific to the
    chosen locale

    Parameters
    ----------
    columns
        The columns to target. Can either be a single column name or a series of column names
        provided in a list.
    rows
        In conjunction with `columns=`, we can specify which of their rows should undergo
        formatting. The default is all rows, resulting in all rows in targeted columns being
        formatted. Alternatively, we can supply a list of row indices.
    decimals
        The `decimals` values corresponds to the exact number of decimal places to use. A value such
        as `2.34` can, for example, be formatted with `0` decimal places and it would result in
        `"2"`. With `4` decimal places, the formatted value becomes `"2.3400"`. The trailing zeros
        can be removed with `drop_trailing_zeros=True`.
    n_sigfig
        A option to format numbers to *n* significant figures. By default, this is `None` and thus
        number values will be formatted according to the number of decimal places set via
        `decimals`. If opting to format according to the rules of significant figures, `n_sigfig`
        must be a number greater than or equal to `1`. Any values passed to the `decimals` and
        `drop_trailing_zeros` arguments will be ignored.
    drop_trailing_zeros
        A boolean value that allows for removal of trailing zeros (those redundant zeros after the
        decimal mark).
    drop_trailing_dec_mark
        A boolean value that determines whether decimal marks should always appear even if there are
        no decimal digits to display after formatting (e.g., `23` becomes `23.` if `False`). By
        default trailing decimal marks are not shown.
    scale_by
        All numeric values will be multiplied by the `scale_by` value before undergoing formatting.
        Since the `default` value is `1`, no values will be changed unless a different multiplier
        value is supplied.
    exp_style
        Style of formatting to use for the scientific notation formatting. By default this is
        `"x10n"` but other options include using a single letter (e.g., `"e"`, `"E"`, etc.), a
        letter followed by a `"1"` to signal a minimum digit width of one, or `"low-ten"` for using
        a stylized `"10"` marker.
    pattern
        A formatting pattern that allows for decoration of the formatted value. The formatted value
        is represented by the `{x}` (which can be used multiple times, if needed) and all other
        characters will be interpreted as string literals.
    sep_mark
        The string to use as a separator between groups of digits. For example, using `sep_mark=","`
        with a value of `1000` would result in a formatted value of `"1,000"`. This argument is
        ignored if a `locale` is supplied (i.e., is not `None`).
    dec_mark
        The string to be used as the decimal mark. For example, using `dec_mark=","` with the value
        `0.152` would result in a formatted value of `"0,152"`). This argument is ignored if a
        `locale` is supplied (i.e., is not `None`).
    force_sign_m
        Should the plus sign be shown for positive values of the mantissa (first component)? This
        would effectively show a sign for all values except zero on the first numeric component of
        the notation. If so, use `True` (the default for this is `False`), where only negative
        numbers will display a sign.
    force_sign_n
        Should the plus sign be shown for positive values of the exponent (second component)? This
        would effectively show a sign for all values except zero on the second numeric component of
        the notation. If so, use `True` (the default for this is `False`), where only negative
        numbers will display a sign.
    locale
        An optional locale identifier that can be used for formatting values according the locale's
        rules. Examples include `"en"` for English (United States) and `"fr"` for French (France).

    Returns
    -------
    GT
        The GT object is returned. This is the same object that the method is called on so that we
        can facilitate method chaining.

    Adapting output to a specific `locale`
    --------------------------------------
    This formatting method can adapt outputs according to a provided `locale` value. Examples
    include `"en"` for English (United States) and `"fr"` for French (France). The use of a valid
    locale ID here means separator and decimal marks will be correct for the given locale. Should
    any values be provided in `sep_mark` or `dec_mark`, they will be overridden by the locale's
    preferred values.

    Note that a `locale` value provided here will override any global locale setting performed in
    [`GT()`](`great_tables.GT`)'s own `locale` argument (it is settable there as a value received by
    all other methods that have a `locale` argument).

    Examples
    --------
    For this example, we'll use the `exibble` dataset as the input table. With the
    `fmt_scientific()` method, we'll format the `num` column to contain values in scientific
    formatting.

    ```{python}
    from great_tables import GT, exibble

    (
        GT(exibble)
        .fmt_scientific(columns="num")
    )
    ```

    See Also
    --------
    The functional version of this method,
    [`val_fmt_scientific()`](`great_tables._formats_vals.val_fmt_scientific`), allows you to format
    a single numerical value (or a list of them).
    """

    # Set a default value for `use_seps`; these separators are only used for very
    # large exponent values
    use_seps = True

    locale = _resolve_locale(self, locale=locale)

    # Use locale-based marks if a locale ID is provided
    sep_mark = _get_locale_sep_mark(default=sep_mark, use_seps=use_seps, locale=locale)
    dec_mark = _get_locale_dec_mark(default=dec_mark, locale=locale)

    pf_format = partial(
        fmt_scientific_context,
        data=self,
        decimals=decimals,
        n_sigfig=n_sigfig,
        drop_trailing_zeros=drop_trailing_zeros,
        drop_trailing_dec_mark=drop_trailing_dec_mark,
        scale_by=scale_by,
        exp_style=exp_style,
        sep_mark=sep_mark,
        dec_mark=dec_mark,
        force_sign_m=force_sign_m,
        force_sign_n=force_sign_n,
        pattern=pattern,
    )

    return fmt_by_context(self, pf_format=pf_format, columns=columns, rows=rows)


# Generate a function that will operate on single `x` values in the table body
def fmt_scientific_context(
    x: float | None,
    data: GTData,
    decimals: int,
    n_sigfig: int | None,
    drop_trailing_zeros: bool,
    drop_trailing_dec_mark: bool,
    scale_by: float,
    exp_style: str,
    sep_mark: str,
    dec_mark: str,
    force_sign_m: bool,
    force_sign_n: bool,
    pattern: str,
    context: str,
) -> str:
    if is_na(data._tbl_data, x):
        return x

    # Scale `x` value by a defined `scale_by` value
    x = x * scale_by

    # Determine whether the value is positive
    is_positive = _has_positive_value(value=x)

    minus_mark = _context_minus_mark(context=context)

    x_sci_notn = _value_to_scientific_notation(
        value=x,
        decimals=decimals,
        n_sigfig=n_sigfig,
        dec_mark=dec_mark,
    )

    sci_parts = x_sci_notn.split("E")

    m_part, n_part = sci_parts

    # Remove trailing zeros and decimal marks from the `m_part`
    if drop_trailing_zeros:
        m_part = m_part.rstrip("0")
    if drop_trailing_dec_mark:
        m_part = m_part.rstrip(".")

    # Force the positive sign to be present if the `force_sign_m` option is taken
    if is_positive and force_sign_m:
        m_part = "+" + m_part

    if exp_style == "x10n":
        # Define the exponent string based on the `exp_style` that is the default
        # ('x10n'); this is styled as 'x 10^n' instead of using a fixed symbol like 'E'

        # Determine which values don't require the (x 10^n) for scientific formatting
        # since their order would be zero
        small_pos = _has_sci_order_zero(value=x)

        # Force the positive sign to be present if the `force_sign_n` option is taken
        if force_sign_n and not _str_detect(n_part, "-"):
            n_part = "+" + n_part

        # Implement minus sign replacement for `m_part` and `n_part`
        m_part = _replace_minus(m_part, minus_mark=minus_mark)
        n_part = _replace_minus(n_part, minus_mark=minus_mark)

        if small_pos:
            # If the value is small enough to not require the (x 10^n) notation, then
            # the formatted value is based on only the `m_part`
            x_formatted = m_part
        else:
            # Get the set of exponent marks, which are used to decorate the `n_part`
            exp_marks = _context_exp_marks(context=context)

            # Create the formatted string based on `exp_marks` and the two `sci_parts`
            x_formatted = m_part + exp_marks[0] + n_part + exp_marks[1]

    else:
        # Define the exponent string based on the `exp_style` that's not the default
        # value of 'x10n'

        exp_str = _context_exp_str(exp_style=exp_style)

        n_min_width = 1 if _str_detect(exp_style, r"^[a-zA-Z]1$") else 2

        # The `n_part` will be extracted here and it must be padded to
        # the defined minimum number of decimal places
        if _str_detect(n_part, "-"):
            n_part = _str_replace(n_part, "-", "")
            n_part = n_part.ljust(n_min_width, "0")
            n_part = "-" + n_part
        else:
            n_part = n_part.ljust(n_min_width, "0")
            if force_sign_n:
                n_part = "+" + n_part

        # Implement minus sign replacement for `m_part` and `n_part`
        m_part = _replace_minus(m_part, minus_mark=minus_mark)
        n_part = _replace_minus(n_part, minus_mark=minus_mark)

        x_formatted = m_part + exp_str + n_part

    # Use a supplied pattern specification to decorate the formatted value
    if pattern != "{x}":
        # Escape LaTeX special characters from literals in the pattern
        if context == "latex":
            pattern = escape_pattern_str_latex(pattern_str=pattern)

        x_formatted = pattern.replace("{x}", x_formatted)

    return x_formatted


def fmt_percent(
    self: GTSelf,
    columns: SelectExpr = None,
    rows: int | list[int] | None = None,
    decimals: int = 2,
    drop_trailing_zeros: bool = False,
    drop_trailing_dec_mark: bool = True,
    scale_values: bool = True,
    use_seps: bool = True,
    accounting: bool = False,
    pattern: str = "{x}",
    sep_mark: str = ",",
    dec_mark: str = ".",
    force_sign: bool = False,
    placement: str = "right",
    incl_space: bool = False,
    locale: str | None = None,
) -> GTSelf:
    """
    Format values as a percentage.

    With numeric values in a **gt** table, we can perform percentage-based formatting. It is assumed
    the input numeric values are proportional values and, in this case, the values will be
    automatically multiplied by `100` before decorating with a percent sign (the other case is
    accommodated though setting `scale_values` to `False`). For more control over percentage
    formatting, we can use the following options:

    - percent sign placement: the percent sign can be placed after or before the values and a space
    can be inserted between the symbol and the value.
    - decimals: choice of the number of decimal places, option to drop trailing zeros, and a choice
    of the decimal symbol
    - digit grouping separators: options to enable/disable digit separators and provide a choice of
    separator symbol
    - value scaling toggle: choose to disable automatic value scaling in the situation that values
    are already scaled coming in (and just require the percent symbol)
    - pattern: option to use a text pattern for decoration of the formatted values
    - locale-based formatting: providing a locale ID will result in number formatting specific to
    the chosen locale

    Parameters
    ----------
    columns
        The columns to target. Can either be a single column name or a series of column names
        provided in a list.
    rows
        In conjunction with `columns=`, we can specify which of their rows should undergo
        formatting. The default is all rows, resulting in all rows in targeted columns being
        formatted. Alternatively, we can supply a list of row indices.
    decimals
        The `decimals` values corresponds to the exact number of decimal places to use. A value such
        as `2.34` can, for example, be formatted with `0` decimal places and it would result in
        `"2"`. With `4` decimal places, the formatted value becomes `"2.3400"`. The trailing zeros
        can be removed with `drop_trailing_zeros=True`.
    drop_trailing_zeros
        A boolean value that allows for removal of trailing zeros (those redundant zeros after the
        decimal mark).
    drop_trailing_dec_mark
        A boolean value that determines whether decimal marks should always appear even if there are
        no decimal digits to display after formatting (e.g., `23` becomes `23.` if `False`). By
        default trailing decimal marks are not shown.
    scale_values
        Should the values be scaled through multiplication by 100? By default this scaling is
        performed since the expectation is that incoming values are usually proportional. Setting to
        `False` signifies that the values are already scaled and require only the percent sign when
        formatted.
    use_seps
        The `use_seps` option allows for the use of digit group separators. The type of digit group
        separator is set by `sep_mark` and overridden if a locale ID is provided to `locale`. This
        setting is `True` by default.
    accounting
        Whether to use accounting style, which wraps negative numbers in parentheses instead of
        using a minus sign.
    pattern
        A formatting pattern that allows for decoration of the formatted value. The formatted value
        is represented by the `{x}` (which can be used multiple times, if needed) and all other
        characters will be interpreted as string literals.
    sep_mark
        The string to use as a separator between groups of digits. For example, using `sep_mark=","`
        with a value of `1000` would result in a formatted value of `"1,000"`. This argument is
        ignored if a `locale` is supplied (i.e., is not `None`).
    dec_mark
        The string to be used as the decimal mark. For example, using `dec_mark=","` with the value
        `0.152` would result in a formatted value of `"0,152"`). This argument is ignored if a
        `locale` is supplied (i.e., is not `None`).
    force_sign
        Should the positive sign be shown for positive values (effectively showing a sign for all
        values except zero)? If so, use `True` for this option. The default is `False`, where only
        negative numbers will display a minus sign.
    placement
        This option governs the placement of the percent sign. This can be either be `"right"` (the
        default) or `"left"`.
    incl_space
        An option for whether to include a space between the value and the percent sign. The default
        is to not introduce a space character.
    locale
        An optional locale identifier that can be used for formatting values according the locale's
        rules. Examples include `"en"` for English (United States) and `"fr"` for French (France).

    Returns
    -------
    GT
        The GT object is returned. This is the same object that the method is called on so that we
        can facilitate method chaining.

    Adapting output to a specific `locale`
    --------------------------------------
    This formatting method can adapt outputs according to a provided `locale` value. Examples
    include `"en"` for English (United States) and `"fr"` for French (France). The use of a valid
    locale ID here means separator and decimal marks will be correct for the given locale. Should
    any values be provided in `sep_mark` or `dec_mark`, they will be overridden by the locale's
    preferred values.

    Note that a `locale` value provided here will override any global locale setting performed in
    [`GT()`](`great_tables.GT`)'s own `locale` argument (it is settable there as a value received by
    all other methods that have a `locale` argument).

    Examples
    --------
    Let’s use the `towny` dataset as the input table. With the `fmt_percent()` method, we'll format
    the `pop_change_2016_2021_pct` column to to display values as percentages (to two decimal
    places).

    ```{python}
    from great_tables import GT
    from great_tables.data import towny

    towny_mini = (
        towny[["name", "pop_change_2016_2021_pct"]]
        .head(10)
    )

    (GT(towny_mini).fmt_percent("pop_change_2016_2021_pct", decimals=2))
    ```

    See Also
    --------
    The functional version of this method,
    [`val_fmt_percent()`](`great_tables._formats_vals.val_fmt_percent`), allows you to format a
    single numerical value (or a list of them).
    """

    locale = _resolve_locale(self, locale=locale)

    # Use locale-based marks if a locale ID is provided
    sep_mark = _get_locale_sep_mark(default=sep_mark, use_seps=use_seps, locale=locale)
    dec_mark = _get_locale_dec_mark(default=dec_mark, locale=locale)

    if scale_values:
        scale_by = 100.0
    else:
        scale_by = 1.0

    pf_format = partial(
        fmt_percent_context,
        data=self,
        decimals=decimals,
        drop_trailing_zeros=drop_trailing_zeros,
        drop_trailing_dec_mark=drop_trailing_dec_mark,
        use_seps=use_seps,
        accounting=accounting,
        scale_by=scale_by,
        sep_mark=sep_mark,
        dec_mark=dec_mark,
        force_sign=force_sign,
        placement=placement,
        incl_space=incl_space,
        pattern=pattern,
    )

    return fmt_by_context(self, pf_format=pf_format, columns=columns, rows=rows)


def fmt_percent_context(
    x: float | None,
    data: GTData,
    decimals: int,
    drop_trailing_zeros: bool,
    drop_trailing_dec_mark: bool,
    use_seps: bool,
    accounting: bool,
    scale_by: float,
    sep_mark: str,
    dec_mark: str,
    force_sign: bool,
    placement: str,
    incl_space: bool,
    pattern: str,
    context: str,
) -> str:
    if is_na(data._tbl_data, x):
        return x

    # Scale `x` value by a defined `scale_by` value
    x = x * scale_by

    # Determine properties of the value
    is_negative = _has_negative_value(value=x)
    is_positive = _has_positive_value(value=x)

    x_formatted = _value_to_decimal_notation(
        value=x,
        decimals=decimals,
        n_sigfig=None,
        drop_trailing_zeros=drop_trailing_zeros,
        drop_trailing_dec_mark=drop_trailing_dec_mark,
        use_seps=use_seps,
        sep_mark=sep_mark,
        dec_mark=dec_mark,
        force_sign=force_sign,
    )

    # Get the context-specific percent mark
    percent_mark = _context_percent_mark(context=context)

    # Create a percent pattern for affixing the percent sign
    space_character = " " if incl_space else ""
    percent_pattern = (
        f"{{x}}{space_character}{percent_mark}"
        if placement == "right"
        else f"{percent_mark}{space_character}{{x}}"
    )

    if is_negative and placement == "left":
        x_formatted = x_formatted.replace("-", "")
        x_formatted = percent_pattern.replace("{x}", x_formatted)
        x_formatted = "-" + x_formatted
    elif is_positive and force_sign and placement == "left":
        x_formatted = x_formatted.replace("+", "")
        x_formatted = percent_pattern.replace("{x}", x_formatted)
        x_formatted = "+" + x_formatted
    else:
        x_formatted = percent_pattern.replace("{x}", x_formatted)

    # Implement minus sign replacement for `x_formatted` or use accounting style
    if is_negative:
        if accounting:
            x_formatted = f"({_remove_minus(x_formatted)})"

        else:
            minus_mark = _context_minus_mark(context=context)
            x_formatted = _replace_minus(x_formatted, minus_mark=minus_mark)

    # Use a supplied pattern specification to decorate the formatted value
    if pattern != "{x}":
        # Escape LaTeX special characters from literals in the pattern
        if context == "latex":
            pattern = escape_pattern_str_latex(pattern_str=pattern)

        x_formatted = pattern.replace("{x}", x_formatted)

    return x_formatted


def fmt_currency(
    self: GTSelf,
    columns: SelectExpr = None,
    rows: int | list[int] | None = None,
    currency: str | None = None,
    use_subunits: bool = True,
    decimals: int | None = None,
    drop_trailing_dec_mark: bool = True,
    use_seps: bool = True,
    accounting: bool = False,
    scale_by: float = 1,
    pattern: str = "{x}",
    sep_mark: str = ",",
    dec_mark: str = ".",
    force_sign: bool = False,
    placement: str = "left",
    incl_space: bool = False,
    locale: str | None = None,
) -> GTSelf:
    """
    Format values as currencies.

    With numeric values in a **gt** table, we can perform currency-based formatting with the
    `fmt_currency()` method. This supports both automatic formatting with a three-letter currency
    code. We have fine control over the conversion from numeric values to currency values, where we
    could take advantage of the following options:

    - the currency: providing a currency code or common currency name will procure the correct
    currency symbol and number of currency subunits
    - currency symbol placement: the currency symbol can be placed before or after the values
    - decimals/subunits: choice of the number of decimal places, and a choice of the decimal symbol,
    and an option on whether to include or exclude the currency subunits (the decimal portion)
    - digit grouping separators: options to enable/disable digit separators and provide a choice of
    separator symbol
    - scaling: we can choose to scale targeted values by a multiplier value
    - pattern: option to use a text pattern for decoration of the formatted currency values
    - locale-based formatting: providing a locale ID will result in currency formatting specific to
    the chosen locale; it will also retrieve the locale's currency if none is explicitly given

    Parameters
    ----------
    columns
        The columns to target. Can either be a single column name or a series of column names
        provided in a list.
    rows
        In conjunction with `columns=`, we can specify which of their rows should undergo
        formatting. The default is all rows, resulting in all rows in targeted columns being
        formatted. Alternatively, we can supply a list of row indices.
    currency
        The currency to use for the numeric value. This input can be supplied as a 3-letter currency
        code (e.g., `"USD"` for U.S. Dollars, `"EUR"` for the Euro currency).
    use_subunits
        An option for whether the subunits portion of a currency value should be displayed. For
        example, with an input value of `273.81`, the default formatting will produce `"$273.81"`.
        Removing the subunits (with `use_subunits = False`) will give us `"$273"`.
    decimals
        The `decimals` values corresponds to the exact number of decimal places to use. This value
        is optional as a currency has an intrinsic number of decimal places (i.e., the subunits).
        A value such as `2.34` can, for example, be formatted with `0` decimal places and if the
        currency used is `"USD"` it would result in `"$2"`. With `4` decimal places, the formatted
        value becomes `"$2.3400"`.
    drop_trailing_dec_mark
        A boolean value that determines whether decimal marks should always appear even if there are
        no decimal digits to display after formatting (e.g., `23` becomes `23.` if `False`). By
        default trailing decimal marks are not shown.
    use_seps
        The `use_seps` option allows for the use of digit group separators. The type of digit group
        separator is set by `sep_mark` and overridden if a locale ID is provided to `locale`. This
        setting is `True` by default.
    accounting
        Whether to use accounting style, which wraps negative numbers in parentheses instead of
        using a minus sign.
    scale_by
        All numeric values will be multiplied by the `scale_by` value before undergoing formatting.
        Since the `default` value is `1`, no values will be changed unless a different multiplier
        value is supplied.
    pattern
        A formatting pattern that allows for decoration of the formatted value. The formatted value
        is represented by the `{x}` (which can be used multiple times, if needed) and all other
        characters will be interpreted as string literals.
    sep_mark
        The string to use as a separator between groups of digits. For example, using `sep_mark=","`
        with a value of `1000` would result in a formatted value of `"1,000"`. This argument is
        ignored if a `locale` is supplied (i.e., is not `None`).
    dec_mark
        The string to be used as the decimal mark. For example, using `dec_mark=","` with the value
        `0.152` would result in a formatted value of `"0,152"`). This argument is ignored if a
        `locale` is supplied (i.e., is not `None`).
    force_sign
        Should the positive sign be shown for positive values (effectively showing a sign for all
        values except zero)? If so, use `True` for this option. The default is `False`, where only
        negative numbers will display a minus sign.
    placement
        The placement of the currency symbol. This can be either be `"left"` (as in `"$450"`) or
        `"right"` (which yields `"450$"`).
    incl_space
        An option for whether to include a space between the value and the currency symbol. The
        default is to not introduce a space character.
    locale
        An optional locale identifier that can be used for formatting values according the locale's
        rules. Examples include `"en"` for English (United States) and `"fr"` for French (France).

    Returns
    -------
    GT
        The GT object is returned. This is the same object that the method is called on so that we
        can facilitate method chaining.

    Adapting output to a specific `locale`
    --------------------------------------
    This formatting method can adapt outputs according to a provided `locale` value. Examples
    include `"en"` for English (United States) and `"fr"` for French (France). The use of a valid
    locale ID here means separator and decimal marks will be correct for the given locale. Should
    any values be provided in `sep_mark` or `dec_mark`, they will be overridden by the locale's
    preferred values. In addition to number formatting, providing a `locale` value and not providing
    a `currency` allows **Great Tables** to obtain the currency code from the locale's territory.

    Note that a `locale` value provided here will override any global locale setting performed in
    [`GT()`](`great_tables.GT`)'s own `locale` argument (it is settable there as a value received by
    all other methods that have a `locale` argument).

    Examples
    --------
    Let's use the `exibble` dataset to create a table. With the `fmt_currency()` method, we'll
    format the `currency` column to display monetary values.

    ```{python}
    from great_tables import GT, exibble

    (
        GT(exibble)
        .fmt_currency(
            columns="currency",
            decimals=3,
            use_seps=False
        )
    )
    ```

    See Also
    --------
    The functional version of this method,
    [`val_fmt_currency()`](`great_tables._formats_vals.val_fmt_currency`), allows you to format a
    single numerical value (or a list of them).
    """

    locale = _resolve_locale(self, locale=locale)

    # Use locale-based marks if a locale ID is provided
    sep_mark = _get_locale_sep_mark(default=sep_mark, use_seps=use_seps, locale=locale)
    dec_mark = _get_locale_dec_mark(default=dec_mark, locale=locale)

    # Resolve the currency either from direct input in `currency` or through a locale
    if currency is None:
        # If not providing a `currency` code, we can obtain the currency code from the locale
        currency_resolved = _get_locale_currency_code(locale=locale)
    else:
        # Cast the `currency` value to a string
        currency_resolved = str(currency)
        # Stop if `currency_resolved` does not have a valid value
        _validate_currency(currency=currency_resolved)

    # Get the number of decimal places for the currency; this takes into account whether
    # the currency uses subunits or not and whether decimals are explicitly set
    decimals = _get_currency_decimals(
        currency=currency_resolved, decimals=decimals, use_subunits=use_subunits
    )

    pf_format = partial(
        fmt_currency_context,
        data=self,
        currency=currency_resolved,
        decimals=decimals,
        drop_trailing_dec_mark=drop_trailing_dec_mark,
        use_seps=use_seps,
        accounting=accounting,
        scale_by=scale_by,
        sep_mark=sep_mark,
        dec_mark=dec_mark,
        force_sign=force_sign,
        placement=placement,
        incl_space=incl_space,
        pattern=pattern,
    )

    return fmt_by_context(self, pf_format=pf_format, columns=columns, rows=rows)


def fmt_currency_context(
    x: float | None,
    data: GTData,
    currency: str,
    decimals: int,
    drop_trailing_dec_mark: bool,
    use_seps: bool,
    accounting: bool,
    scale_by: float,
    sep_mark: str,
    dec_mark: str,
    force_sign: bool,
    placement: str,
    incl_space: bool,
    pattern: str,
    context: str,
) -> str:
    if is_na(data._tbl_data, x):
        return x

    # Scale `x` value by a defined `scale_by` value
    x = x * scale_by

    # Determine properties of the value
    is_negative = _has_negative_value(value=x)
    is_positive = _has_positive_value(value=x)

    # Get the currency symbol on the basis of a valid currency code
    currency_symbol = _get_currency_str(currency=currency)

    if currency_symbol == "$":
        currency_symbol = _context_dollar_mark(context=context)

    # Format the value to decimal notation; this is done before the currency symbol is
    # affixed to the value
    x_formatted = _value_to_decimal_notation(
        value=x,
        decimals=decimals,
        n_sigfig=None,
        drop_trailing_zeros=False,
        drop_trailing_dec_mark=drop_trailing_dec_mark,
        use_seps=use_seps,
        sep_mark=sep_mark,
        dec_mark=dec_mark,
        force_sign=force_sign,
    )

    # Create a currency pattern for affixing the currency symbol
    space_character = " " if incl_space else ""
    currency_pattern = (
        f"{{x}}{space_character}{currency_symbol}"
        if placement == "right"
        else f"{currency_symbol}{space_character}{{x}}"
    )

    if is_negative and placement == "left":
        x_formatted = x_formatted.replace("-", "")
        x_formatted = currency_pattern.replace("{x}", x_formatted)
        x_formatted = "-" + x_formatted
    elif is_positive and force_sign and placement == "left":
        x_formatted = x_formatted.replace("+", "")
        x_formatted = currency_pattern.replace("{x}", x_formatted)
        x_formatted = "+" + x_formatted
    else:
        x_formatted = currency_pattern.replace("{x}", x_formatted)

    # Implement minus sign replacement for `x_formatted` or use accounting style
    if is_negative:
        if accounting:
            x_formatted = f"({_remove_minus(x_formatted)})"

        else:
            minus_mark = _context_minus_mark(context=context)
            x_formatted = _replace_minus(x_formatted, minus_mark=minus_mark)

    # Use a supplied pattern specification to decorate the formatted value
    if pattern != "{x}":
        # Escape LaTeX special characters from literals in the pattern
        if context == "latex":
            pattern = escape_pattern_str_latex(pattern_str=pattern)

        x_formatted = pattern.replace("{x}", x_formatted)

    return x_formatted


def fmt_roman(
    self: GTSelf,
    columns: SelectExpr = None,
    rows: int | list[int] | None = None,
    case: str = "upper",
    pattern: str = "{x}",
) -> GTSelf:
    """
    Format values as Roman numerals.

    With numeric values in a **gt** table we can transform those to Roman numerals, rounding values
    as necessary.

    Parameters
    ----------
    columns
        The columns to target. Can either be a single column name or a series of column names
        provided in a list.
    rows
        In conjunction with `columns=`, we can specify which of their rows should undergo
        formatting. The default is all rows, resulting in all rows in targeted columns being
        formatted. Alternatively, we can supply a list of row indices.
    case
        Should Roman numerals should be rendered as uppercase (`"upper"`) or lowercase (`"lower"`)
        letters? By default, this is set to `"upper"`.
    pattern
        A formatting pattern that allows for decoration of the formatted value. The formatted value
        is represented by the `{x}` (which can be used multiple times, if needed) and all other
        characters will be interpreted as string literals.

    Returns
    -------
    GT
        The GT object is returned. This is the same object that the method is called on so that we
        can facilitate method chaining.

    Examples
    --------
    Let's first create a DataFrame containing small numeric values and then introduce that to
    [`GT()`](`great_tables.GT`). We'll then format the `roman` column to appear as Roman numerals
    with the `fmt_roman()` method.

    ```{python}
    import pandas as pd
    from great_tables import GT

    numbers_tbl = pd.DataFrame({"arabic": [1, 8, 24, 85], "roman": [1, 8, 24, 85]})

    (
        GT(numbers_tbl, rowname_col="arabic")
        .fmt_roman(columns="roman")
    )
    ```

    See Also
    --------
    The functional version of this method,
    [`val_fmt_roman()`](`great_tables._formats_vals.val_fmt_roman`), allows you to format a single
    numerical value (or a list of them).
    """

    # Check that the `case` value is valid and only consists of the string 'upper' or 'lower'
    _validate_case(case=case)

    pf_format = partial(
        fmt_roman_context,
        data=self,
        case=case,
        pattern=pattern,
    )

    return fmt_by_context(self, pf_format=pf_format, columns=columns, rows=rows)


def fmt_roman_context(
    x: float,
    data: GTData,
    case: str,
    pattern: str,
    context: str,
) -> str:
    if is_na(data._tbl_data, x):
        return x

    # Get the absolute value of `x` so that negative values are handled
    x = abs(x)

    # Round x to 0 digits with the R-H-U method of rounding (for reproducibility purposes)
    x = _round_rhu(x, 0)

    # Determine if `x` is in the range of 1 to 3899 and if it is zero
    x_is_in_range = x > 0 and x < 3900
    x_is_zero = x == 0

    if not x_is_in_range and not x_is_zero:
        # We cannot format a 'large' integer to roman numerals, so we return a string
        # that indicates this
        return "ex terminis"
    elif x_is_zero:
        # Zero is a special case and is handled separately with the character 'N'
        # which stands for 'nulla' (i.e., 'nothing')
        x_formatted = "N"
    else:
        # All other values are formatted with the `_as_roman()` utility function
        x_formatted = _as_roman(x)

    # Transform the case of the formatted value
    if case == "upper":
        pass
    else:
        x_formatted = x_formatted.lower()

    # Use a supplied pattern specification to decorate the formatted value
    if pattern != "{x}":
        # Escape LaTeX special characters from literals in the pattern
        if context == "latex":
            pattern = escape_pattern_str_latex(pattern_str=pattern)

        x_formatted = pattern.replace("{x}", x_formatted)

    return x_formatted


def fmt_bytes(
    self: GTSelf,
    columns: SelectExpr = None,
    rows: int | list[int] | None = None,
    standard: str = "decimal",
    decimals: int = 1,
    n_sigfig: int | None = None,
    drop_trailing_zeros: bool = True,
    drop_trailing_dec_mark: bool = True,
    use_seps: bool = True,
    pattern: str = "{x}",
    sep_mark: str = ",",
    dec_mark: str = ".",
    force_sign: bool = False,
    incl_space: bool = True,
    locale: str | None = None,
) -> GTSelf:
    """
    Format values as bytes.

    With numeric values in a table, we can transform those to values of bytes with human readable
    units. The `fmt_bytes()` method allows for the formatting of byte sizes to either of two common
    representations: (1) with decimal units (powers of 1000, examples being `"kB"` and `"MB"`), and
    (2) with binary units (powers of 1024, examples being `"KiB"` and `"MiB"`). It is assumed the
    input numeric values represent the number of bytes and automatic truncation of values will
    occur. The numeric values will be scaled to be in the range of 1 to <1000 and then decorated
    with the correct unit symbol according to the standard chosen. For more control over the
    formatting of byte sizes, we can use the following options:

    - decimals: choice of the number of decimal places, option to drop trailing zeros, and a choice
    of the decimal symbol
    - digit grouping separators: options to enable/disable digit separators and provide a choice of
    separator symbol
    - pattern: option to use a text pattern for decoration of the formatted values
    - locale-based formatting: providing a locale ID will result in number formatting specific to
    the chosen locale

    Parameters
    ----------
    columns
        The columns to target. Can either be a single column name or a series of column names
        provided in a list.
    rows
        In conjunction with `columns=`, we can specify which of their rows should undergo
        formatting. The default is all rows, resulting in all rows in targeted columns being
        formatted. Alternatively, we can supply a list of row indices.
    standard
        The form of expressing large byte sizes is divided between: (1) decimal units (powers of
        1000; e.g., `"kB"` and `"MB"`), and (2) binary units (powers of 1024; e.g., `"KiB"` and
        `"MiB"`). The default is to use decimal units with the `"decimal"` option. The alternative
        is to use binary units with the `"binary"` option.
    decimals
        This corresponds to the exact number of decimal places to use. A value such as `2.34` can,
        for example, be formatted with `0` decimal places and it would result in `"2"`. With `4`
        decimal places, the formatted value becomes `"2.3400"`. The trailing zeros can be removed
        with `drop_trailing_zeros=True`.
    drop_trailing_zeros
        A boolean value that allows for removal of trailing zeros (those redundant zeros after the
        decimal mark).
    drop_trailing_dec_mark
        A boolean value that determines whether decimal marks should always appear even if there are
        no decimal digits to display after formatting (e.g., `23` becomes `23.` if `False`). By
        default trailing decimal marks are not shown.
    use_seps
        The `use_seps` option allows for the use of digit group separators. The type of digit group
        separator is set by `sep_mark` and overridden if a locale ID is provided to `locale`. This
        setting is `True` by default.
    pattern
        A formatting pattern that allows for decoration of the formatted value. The formatted value
        is represented by the `{x}` (which can be used multiple times, if needed) and all other
        characters will be interpreted as string literals.
    sep_mark
        The string to use as a separator between groups of digits. For example, using `sep_mark=","`
        with a value of `1000` would result in a formatted value of `"1,000"`. This argument is
        ignored if a `locale` is supplied (i.e., is not `None`).
    dec_mark
        The string to be used as the decimal mark. For example, using `dec_mark=","` with the value
        `0.152` would result in a formatted value of `"0,152"`). This argument is ignored if a
        `locale` is supplied (i.e., is not `None`).
    force_sign
        Should the positive sign be shown for positive values (effectively showing a sign for all
        values except zero)? If so, use `True` for this option. The default is `False`, where only
        negative numbers will display a minus sign.
    incl_space
        An option for whether to include a space between the value and the currency symbol. The
        default is to not introduce a space character.
    locale
        An optional locale identifier that can be used for formatting values according the locale's
        rules. Examples include `"en"` for English (United States) and `"fr"` for French (France).

    Returns
    -------
    GT
        The GT object is returned. This is the same object that the method is called on so that we
        can facilitate method chaining.

    Adapting output to a specific `locale`
    --------------------------------------
    This formatting method can adapt outputs according to a provided `locale` value. Examples
    include `"en"` for English (United States) and `"fr"` for French (France). The use of a valid
    locale ID here means separator and decimal marks will be correct for the given locale. Should
    any values be provided in `sep_mark` or `dec_mark`, they will be overridden by the locale's
    preferred values.

    Note that a `locale` value provided here will override any global locale setting performed in
    [`GT()`](`great_tables.GT`)'s own `locale` argument (it is settable there as a value received by
    all other methods that have a `locale` argument).

    Examples
    --------
    Let's use a single column from the `exibble` dataset and create a new table. We'll format the
    `num` column to display as byte sizes in the decimal standard through use of the `fmt_bytes()`
    method.

    ```{python}
    from great_tables import GT, exibble

    (
        GT(exibble[["num"]])
        .fmt_bytes(columns="num", standard="decimal")
    )
    ```

    See Also
    --------
    The functional version of this method,
    [`val_fmt_bytes()`](`great_tables._formats_vals.val_fmt_bytes`), allows you to format a single
    numerical value (or a list of them).
    """

    locale = _resolve_locale(self, locale=locale)

    # Use locale-based marks if a locale ID is provided
    sep_mark = _get_locale_sep_mark(default=sep_mark, use_seps=use_seps, locale=locale)
    dec_mark = _get_locale_dec_mark(default=dec_mark, locale=locale)

    # Stop if `n_sigfig` does not have a valid value
    if n_sigfig is not None:
        _validate_n_sigfig(n_sigfig=n_sigfig)

    # Get the `base` value and the `byte_units` list based on the `standard` value
    if standard == "decimal":
        # This is the 'decimal' standard (the default)
        base = 1000
        byte_units = ["B", "kB", "MB", "GB", "TB", "PB", "EB", "ZB", "YB"]
    else:
        # This is the 'binary' standard
        base = 1024
        byte_units = ["B", "KiB", "MiB", "GiB", "TiB", "PiB", "EiB", "ZiB", "YiB"]

    pf_format = partial(
        fmt_bytes_context,
        data=self,
        base=base,
        byte_units=byte_units,
        decimals=decimals,
        n_sigfig=n_sigfig,
        drop_trailing_zeros=drop_trailing_zeros,
        drop_trailing_dec_mark=drop_trailing_dec_mark,
        use_seps=use_seps,
        sep_mark=sep_mark,
        dec_mark=dec_mark,
        force_sign=force_sign,
        incl_space=incl_space,
        pattern=pattern,
    )

    return fmt_by_context(self, pf_format=pf_format, columns=columns, rows=rows)


def fmt_bytes_context(
    x: float,
    data: GTData,
    base: int,
    byte_units: list[str],
    decimals: int,
    n_sigfig: int | None,
    drop_trailing_zeros: bool,
    drop_trailing_dec_mark: bool,
    use_seps: bool,
    sep_mark: str,
    dec_mark: str,
    force_sign: bool,
    incl_space: bool,
    pattern: str,
    context: str,
) -> str:
    if is_na(data._tbl_data, x):
        return x

    # Truncate all byte values by casting to an integer; this is done because bytes
    # are always whole numbers
    x = int(x)

    # Determine properties of the value
    is_negative = _has_negative_value(value=x)

    # Determine the power index for the value
    if x == 0:
        # If the value is zero, then the power index is 1; otherwise, we'd get
        # an error when trying to calculate the log of zero
        num_power_idx = 1
    else:
        # Otherwise, we can calculate the power index by taking the log of the value
        # and dividing by the log of the base; we add 1 to the result to account for
        # the fact that the power index is 1-based (i.e., the first element in the
        # `byte_units` list is at index 0) --- the final statement ensures that the
        # power index is always at least 1
        num_power_idx = math.floor(math.log(abs(x), base)) + 1
        num_power_idx = max(1, min(len(byte_units), num_power_idx))

    # The `units_str` is obtained by indexing the `byte_units` list with the `num_power_idx`
    # value; this is the string that will be affixed to the formatted value
    units_str = byte_units[num_power_idx - 1]

    # Scale `x` value by a defined `base` value, this is done by dividing by the
    # `base` value raised to the power index minus 1 (we subtract 1 because the
    # power index is 1-based)
    x = x / base ** (num_power_idx - 1)

    # Format the value to decimal notation; this is done before the `byte_units` text
    # is affixed to the value
    x_formatted = _value_to_decimal_notation(
        value=x,
        decimals=decimals,
        n_sigfig=n_sigfig,
        drop_trailing_zeros=drop_trailing_zeros,
        drop_trailing_dec_mark=drop_trailing_dec_mark,
        use_seps=use_seps,
        sep_mark=sep_mark,
        dec_mark=dec_mark,
        force_sign=force_sign,
    )

    # Create a `bytes_pattern` object for affixing the `units_str`, which is the
    # string that represents the byte units
    space_character = " " if incl_space else ""
    bytes_pattern = f"{{x}}{space_character}{units_str}"

    x_formatted = bytes_pattern.replace("{x}", x_formatted)

    # Implement minus sign replacement for `x_formatted`
    if is_negative:
        minus_mark = _context_minus_mark(context="html")
        x_formatted = _replace_minus(x_formatted, minus_mark=minus_mark)

    # Use a supplied pattern specification to decorate the formatted value
    if pattern != "{x}":
        # Escape LaTeX special characters from literals in the pattern
        if context == "latex":
            pattern = escape_pattern_str_latex(pattern_str=pattern)

        x_formatted = pattern.replace("{x}", x_formatted)

    return x_formatted


def fmt_date(
    self: GTSelf,
    columns: SelectExpr = None,
    rows: int | list[int] | None = None,
    date_style: DateStyle = "iso",
    pattern: str = "{x}",
    locale: str | None = None,
) -> GTSelf:
    """
    Format values as dates.

    Format input values to time values using one of 17 preset date styles. Input can be in the form
    of `date` type or as a ISO-8601 string (in the form of `YYYY-MM-DD HH:MM:SS` or `YYYY-MM-DD`).

    Parameters
    ----------
    columns
        The columns to target. Can either be a single column name or a series of column names
        provided in a list.
    rows
        In conjunction with `columns=`, we can specify which of their rows should undergo
        formatting. The default is all rows, resulting in all rows in targeted columns being
        formatted. Alternatively, we can supply a list of row indices.
    date_style
        The date style to use. By default this is the short name `"iso"` which corresponds to
        ISO 8601 date formatting. There are 41 date styles in total and their short names can be
        viewed using `info_date_style()`.
    pattern
        A formatting pattern that allows for decoration of the formatted value. The formatted value
        is represented by the `{x}` (which can be used multiple times, if needed) and all other
        characters will be interpreted as string literals.
    locale
        An optional locale identifier that can be used for formatting values according the locale's
        rules. Examples include `"en"` for English (United States) and `"fr"` for French (France).

    Formatting with the `date_style` argument
    -----------------------------------------
    We need to supply a preset date style to the `date_style` argument. The date styles are numerous
    and can handle localization to any supported locale. The following table provides a listing of
    all date styles and their output values (corresponding to an input date of `2000-02-29`).

    |    | Date Style            | Output                  |
    |----|-----------------------|-------------------------|
    | 1  | `"iso"`               | `"2000-02-29"`          |
    | 2  | `"wday_month_day_year"`| `"Tuesday, February 29, 2000"`  |
    | 3  | `"wd_m_day_year"`     | `"Tue, Feb 29, 2000"`   |
    | 4  | `"wday_day_month_year"`| `"Tuesday 29 February 2000"`    |
    | 5  | `"month_day_year"`    | `"February 29, 2000"`   |
    | 6  | `"m_day_year"`        | `"Feb 29, 2000"`        |
    | 7  | `"day_m_year"`        | `"29 Feb 2000"`         |
    | 8  | `"day_month_year"`    | `"29 February 2000"`    |
    | 9  | `"day_month"`         | `"29 February"`         |
    | 10 | `"day_m"`             | `"29 Feb"`              |
    | 11 | `"year"`              | `"2000"`                |
    | 12 | `"month"`             | `"February"`            |
    | 13 | `"day"`               | `"29"`                  |
    | 14 | `"year.mn.day"`       | `"2000/02/29"`          |
    | 15 | `"y.mn.day"`          | `"00/02/29"`            |
    | 16 | `"year_week"`         | `"2000-W09"`            |
    | 17 | `"year_quarter"`      | `"2000-Q1"`             |

    We can use the `info_date_style()` function within the console to view a similar table of date
    styles with example output.

    Returns
    -------
    GT
        The GT object is returned. This is the same object that the method is called on so that we
        can facilitate method chaining.

    Adapting output to a specific `locale`
    --------------------------------------
    This formatting method can adapt outputs according to a provided `locale` value. Examples
    include `"en"` for English (United States) and `"fr"` for French (France). Note that a `locale`
    value provided here will override any global locale setting performed in
    [`GT()`](`great_tables.GT`)'s own `locale` argument (it is settable there as a value received by
    all other methods that have a `locale` argument).

    Examples
    --------
    Let's use the `exibble` dataset to create a simple, two-column table (keeping only the `date`
    and `time` columns). With the `fmt_date()` method, we'll format the `date` column to display
    dates formatted with the `"month_day_year"` date style.

    ```{python}
    from great_tables import GT, exibble

    exibble_mini = exibble[["date", "time"]]

    (
        GT(exibble_mini)
        .fmt_date(columns="date", date_style="month_day_year")
    )
    ```

    See Also
    --------
    The functional version of this method,
    [`val_fmt_date()`](`great_tables._formats_vals.val_fmt_date`), allows you to format a single
    numerical value (or a list of them).
    """

    locale = _resolve_locale(self, locale=locale)

    # Get the date format string based on the `date_style` value
    date_format_str = _get_date_format(date_style=date_style)

    pf_format = partial(
        fmt_date_context,
        data=self,
        date_format_str=date_format_str,
        pattern=pattern,
        locale=locale,
    )

    return fmt_by_context(self, pf_format=pf_format, columns=columns, rows=rows)


def fmt_date_context(
    x: Any,
    data: GTData,
    date_format_str: str,
    pattern: str,
    locale: str | None,
    context: str,
) -> str:
    if is_na(data._tbl_data, x):
        return x

    # If `x` is a string, we assume it is an ISO date string and convert it to a date object
    if isinstance(x, str):
        # Convert the ISO date string to a date object
        x = _iso_str_to_date(x)

    else:
        # Stop if `x` is not a valid date object
        _validate_date_obj(x=x)

    # Fix up the locale for `format_date()` by replacing any hyphens with underscores
    if locale is None:
        locale = "en_US"
    else:
        locale = _str_replace(locale, "-", "_")

    # Format the date object to a string using Babel's `format_date()` function
    x_formatted = format_date(x, format=date_format_str, locale=locale)

    # Use a supplied pattern specification to decorate the formatted value
    if pattern != "{x}":
        # Escape LaTeX special characters from literals in the pattern
        if context == "latex":
            pattern = escape_pattern_str_latex(pattern_str=pattern)

        x_formatted = pattern.replace("{x}", x_formatted)

    return x_formatted


def fmt_time(
    self: GTSelf,
    columns: SelectExpr = None,
    rows: int | list[int] | None = None,
    time_style: TimeStyle = "iso",
    pattern: str = "{x}",
    locale: str | None = None,
) -> GTSelf:
    """
    Format values as times.

    Format input values to time values using one of 5 preset time styles. Input can be in the form
    of `time` values, or strings in the ISO 8601 forms of `HH:MM:SS` or `YYYY-MM-DD HH:MM:SS`.

    Parameters
    ----------
    columns
        The columns to target. Can either be a single column name or a series of column names
        provided in a list.
    rows
        In conjunction with `columns=`, we can specify which of their rows should undergo
        formatting. The default is all rows, resulting in all rows in targeted columns being
        formatted. Alternatively, we can supply a list of row indices.
    time_style
        The time style to use. By default this is the short name `"iso"` which corresponds to how
        times are formatted within ISO 8601 datetime values. There are 5 time styles in total and
        their short names can be viewed using `info_time_style()`.
    pattern
        A formatting pattern that allows for decoration of the formatted value. The formatted value
        is represented by the `{x}` (which can be used multiple times, if needed) and all other
        characters will be interpreted as string literals.
    locale
        An optional locale identifier that can be used for formatting values according the locale's
        rules. Examples include `"en"` for English (United States) and `"fr"` for French (France).

    Formatting with the `time_style` argument
    -----------------------------------------
    We need to supply a preset time style to the `time_style` argument. The time styles are numerous
    and can handle localization to any supported locale. The following table provides a listing of
    all time styles and their output values (corresponding to an input time of `14:35:00`).

    |    | Time Style    | Output                          | Notes         |
    |----|---------------|---------------------------------|---------------|
    | 1  | `"iso"`       | `"14:35:00"`                    | ISO 8601, 24h |
    | 2  | `"iso-short"` | `"14:35"`                       | ISO 8601, 24h |
    | 3  | `"h_m_s_p"`   | `"2:35:00 PM"`                  | 12h           |
    | 4  | `"h_m_p"`     | `"2:35 PM"`                     | 12h           |
    | 5  | `"h_p"`       | `"2 PM"`                        | 12h           |

    We can use the `info_time_style()` function within the console to view a similar table of time
    styles with example output.

    Returns
    -------
    GT
        The GT object is returned. This is the same object that the method is called on so that we
        can facilitate method chaining.

    Adapting output to a specific `locale`
    --------------------------------------
    This formatting method can adapt outputs according to a provided `locale` value. Examples
    include `"en"` for English (United States) and `"fr"` for French (France). Note that a `locale`
    value provided here will override any global locale setting performed in
    [`GT()`](`great_tables.GT`)'s own `locale` argument (it is settable there as a value received by
    all other methods that have a `locale` argument).

    Examples
    --------
    Let's use the `exibble` dataset to create a simple, two-column table (keeping only the `date`
    and `time` columns). With the `fmt_time()` method, we'll format the `time` column to display
    times formatted with the `"h_m_s_p"` time style.

    ```{python}
    from great_tables import GT, exibble

    exibble_mini = exibble[["date", "time"]]

    (
        GT(exibble_mini)
        .fmt_time(columns="time", time_style="h_m_s_p")
    )
    ```

    See Also
    --------
    The functional version of this method,
    [`val_fmt_time()`](`great_tables._formats_vals.val_fmt_time`), allows you to format a single
    numerical value (or a list of them).
    """

    locale = _resolve_locale(self, locale=locale)

    # Get the time format string based on the `time_style` value
    time_format_str = _get_time_format(time_style=time_style)

    pf_format = partial(
        fmt_time_context,
        data=self,
        time_format_str=time_format_str,
        pattern=pattern,
        locale=locale,
    )

    return fmt_by_context(self, pf_format=pf_format, columns=columns, rows=rows)


def fmt_time_context(
    x: Any,
    data: GTData,
    time_format_str: str,
    pattern: str,
    locale: str | None,
    context: str,
) -> str:
    if is_na(data._tbl_data, x):
        return x

    # If `x` is a string, assume it is an ISO time string and convert it to a time object
    if isinstance(x, str):
        # Convert the ISO time string to a time object
        x = _iso_str_to_time(x)

    else:
        # Stop if `x` is not a valid time object
        _validate_time_obj(x=x)

    # Fix up the locale for `format_time()` by replacing any hyphens with underscores
    if locale is None:
        locale = "en_US"
    else:
        locale = _str_replace(locale, "-", "_")

    # Format the time object to a string using Babel's `format_time()` function
    x_formatted = format_time(x, format=time_format_str, locale=locale)

    # Use a supplied pattern specification to decorate the formatted value
    if pattern != "{x}":
        # Escape LaTeX special characters from literals in the pattern
        if context == "latex":
            pattern = escape_pattern_str_latex(pattern_str=pattern)

        x_formatted = pattern.replace("{x}", x_formatted)

    return x_formatted


def fmt_datetime(
    self: GTSelf,
    columns: SelectExpr = None,
    rows: int | list[int] | None = None,
    date_style: DateStyle = "iso",
    time_style: TimeStyle = "iso",
    sep: str = " ",
    pattern: str = "{x}",
    locale: str | None = None,
) -> GTSelf:
    """
    Format values as datetimes.

    Format input values to datetime values using one of 17 preset date styles and one of 5 preset
    time styles. Input can be in the form of `datetime` values, or strings in the ISO 8601 forms of
    `YYYY-MM-DD HH:MM:SS` or `YYYY-MM-DD`.

    Parameters
    ----------
    columns
        The columns to target. Can either be a single column name or a series of column names
        provided in a list.
    rows
        In conjunction with `columns=`, we can specify which of their rows should undergo
        formatting. The default is all rows, resulting in all rows in targeted columns being
        formatted. Alternatively, we can supply a list of row indices.
    date_style
        The date style to use. By default this is the short name `"iso"` which corresponds to
        ISO 8601 date formatting. There are 41 date styles in total and their short names can be
        viewed using `info_date_style()`.
    time_style
        The time style to use. By default this is the short name `"iso"` which corresponds to how
        times are formatted within ISO 8601 datetime values. There are 5 time styles in total and
        their short names can be viewed using `info_time_style()`.

    Formatting with the `date_style` and `time_style` arguments
    ------------------------------------------------------------
    We need to supply a preset date style to the `date_style` argument and a preset time style to
    the `time_style` argument. The date styles are numerous and can handle localization to any
    supported locale. The following table provides a listing of all date styles and their output
    values (corresponding to an input date of `2000-02-29 14:35:00`).

    |    | Date Style            | Output                  |
    |----|-----------------------|-------------------------|
    | 1  | `"iso"`               | `"2000-02-29"`          |
    | 2  | `"wday_month_day_year"`| `"Tuesday, February 29, 2000"`  |
    | 3  | `"wd_m_day_year"`     | `"Tue, Feb 29, 2000"`   |
    | 4  | `"wday_day_month_year"`| `"Tuesday 29 February 2000"`    |
    | 5  | `"month_day_year"`    | `"February 29, 2000"`   |
    | 6  | `"m_day_year"`        | `"Feb 29, 2000"`        |
    | 7  | `"day_m_year"`        | `"29 Feb 2000"`         |
    | 8  | `"day_month_year"`    | `"29 February 2000"`    |
    | 9  | `"day_month"`         | `"29 February"`         |
    | 10 | `"day_m"`             | `"29 Feb"`              |
    | 11 | `"year"`              | `"2000"`                |
    | 12 | `"month"`             | `"February"`            |
    | 13 | `"day"`               | `"29"`                  |
    | 14 | `"year.mn.day"`       | `"2000/02/29"`          |
    | 15 | `"y.mn.day"`          | `"00/02/29"`            |
    | 16 | `"year_week"`         | `"2000-W09"`            |
    | 17 | `"year_quarter"`      | `"2000-Q1"`             |

    The time styles are numerous and can handle localization to any supported locale. The following
    table provides a listing of all time styles and their output values (corresponding to an input
    time of `2000-02-29 14:35:00`).

    |    | Time Style    | Output                          | Notes         |
    |----|---------------|---------------------------------|---------------|
    | 1  | `"iso"`       | `"14:35:00"`                    | ISO 8601, 24h |
    | 2  | `"iso-short"` | `"14:35"`                       | ISO 8601, 24h |
    | 3  | `"h_m_s_p"`   | `"2:35:00 PM"`                  | 12h           |
    | 4  | `"h_m_p"`     | `"2:35 PM"`                     | 12h           |
    | 5  | `"h_p"`       | `"2 PM"`                        | 12h           |

    We can use the `info_date_style()` and `info_time_style()` functions within the console to view
    similar tables of date and time styles with example output.

    Returns
    -------
    GT
        The GT object is returned. This is the same object that the method is called on so that we
        can facilitate method chaining.

    Examples
    --------
    Let's use the `exibble` dataset to create a simple, two-column table (keeping only the `date`
    and `time` columns). With the `fmt_datetime()` method, we'll format the `date` column to display
    dates formatted with the `"month_day_year"` date style and the `time` column to display times
    formatted with the `"h_m_s_p"` time style.

    ```{python}
    from great_tables import GT, exibble

    exibble_mini = exibble[["date", "time"]]

    (
        GT(exibble_mini)
        .fmt_datetime(
            columns="date",
            date_style="month_day_year",
            time_style="h_m_s_p"
        )
    )
    ```
    """

    locale = _resolve_locale(self, locale=locale)

    # Get the date format string based on the `date_style` value
    date_format_str = _get_date_format(date_style=date_style)

    # Get the time format string based on the `time_style` value
    time_format_str = _get_time_format(time_style=time_style)

    pf_format = partial(
        fmt_datetime_context,
        data=self,
        date_format_str=date_format_str,
        time_format_str=time_format_str,
        sep=sep,
        pattern=pattern,
        locale=locale,
    )

    return fmt_by_context(self, pf_format=pf_format, columns=columns, rows=rows)


def fmt_datetime_context(
    x: Any,
    data: GTData,
    date_format_str: str,
    time_format_str: str,
    sep: str,
    pattern: str,
    locale: str | None,
    context: str,
) -> str:
    if is_na(data._tbl_data, x):
        return x

    # From the date and time format strings, create a datetime format string
    datetime_format_str = f"{date_format_str}'{sep}'{time_format_str}"

    # If `x` is a string, assume it is an ISO datetime string and convert it to a datetime object
    if isinstance(x, str):
        # Convert the ISO datetime string to a datetime object
        x = _iso_str_to_datetime(x)

    else:
        # Stop if `x` is not a valid datetime object
        _validate_datetime_obj(x=x)

    # Fix up the locale for `format_datetime()` by replacing any hyphens with underscores
    if locale is None:
        locale = "en_US"
    else:
        locale = _str_replace(locale, "-", "_")

    # Format the datetime object to a string using Babel's `format_datetime()` function
    x_formatted = format_datetime(x, format=datetime_format_str, locale=locale)

    # Use a supplied pattern specification to decorate the formatted value
    if pattern != "{x}":
        # Escape LaTeX special characters from literals in the pattern
        if context == "latex":
            pattern = escape_pattern_str_latex(pattern_str=pattern)

        x_formatted = pattern.replace("{x}", x_formatted)

    return x_formatted


def fmt_markdown(
    self: GTSelf,
    columns: SelectExpr = None,
    rows: int | list[int] | None = None,
) -> GTSelf:
    """
    Format Markdown text.

    Any Markdown-formatted text in the incoming cells will be transformed during render when using
    the `fmt_markdown()` method.

    Parameters
    ----------
    columns
        The columns to target. Can either be a single column name or a series of column names
        provided in a list.
    rows
        In conjunction with `columns=`, we can specify which of their rows should undergo
        formatting. The default is all rows, resulting in all rows in targeted columns being
        formatted. Alternatively, we can supply a list of row indices.

    Returns
    -------
    GT
        The GT object is returned. This is the same object that the method is called on so that we
        can facilitate method chaining.

    Examples:
    -------
    Let’s first create a DataFrame containing some text that is Markdown-formatted and then introduce
    that to [`GT()`](`great_tables.GT`). We’ll then transform the `md` column with the
    `fmt_markdown()` method.

    ```{python}
    import pandas as pd
    from great_tables import GT
    from great_tables.data import towny

    text_1 = \"""
    ### This is Markdown.

    Markdown’s syntax is comprised entirely of
    punctuation characters, which punctuation
    characters have been carefully chosen so as
    to look like what they mean... assuming
    you’ve ever used email.
    \"""

    text_2 = \"""
    Info on Markdown syntax can be found
    [here](https://daringfireball.net/projects/markdown/).
    \"""

    df = pd.DataFrame({"md": [text_1, text_2]})

    (GT(df).fmt_markdown("md"))
    ```

    See Also
    --------
    The functional version of this method,
    [`val_fmt_markdown()`](`great_tables._formats_vals.val_fmt_markdown`), allows you to format a
    single string value (or a list of them).
    """

    pf_format = partial(
        fmt_markdown_context,
        data=self,
    )

    return fmt_by_context(self, pf_format=pf_format, columns=columns, rows=rows)


def fmt_markdown_context(
    x: Any,
    data: GTData,
    context: str,
) -> str:
    if context == "latex":
        raise NotImplementedError("fmt_markdown() is not supported in LaTeX.")

    if is_na(data._tbl_data, x):
        return x

    x_str: str = str(x)

    x_formatted = _md_html(x_str)

    return x_formatted


def fmt_units(
    self: GTSelf,
    columns: SelectExpr = None,
    rows: int | list[int] | None = None,
    pattern: str = "{x}",
) -> GTSelf:
    """
    Format measurement units.

    The `fmt_units()` method lets you better format measurement units in the table body. These must
    conform to the **Great Tables** *units notation*; as an example of this, `"J Hz^-1 mol^-1"` can
    be used to generate units for the *molar Planck constant*. The notation here provides several
    conveniences for defining units, so as long as the values to be formatted conform to this
    syntax, you'll obtain nicely-formatted inline units. Details pertaining to *units notation* can
    be found in the section entitled *How to use units notation*.

    Parameters
    ----------
    columns
        The columns to target. Can either be a single column name or a series of column names
        provided in a list.
    rows
        In conjunction with `columns=`, we can specify which of their rows should undergo
        formatting. The default is all rows, resulting in all rows in targeted columns being
        formatted. Alternatively, we can supply a list of row indices.
    pattern
        A formatting pattern that allows for decoration of the formatted value. The formatted value
        is represented by the `{x}` (which can be used multiple times, if needed) and all other
        characters will be interpreted as string literals.

    How to use units notation
    -------------------------
    The **Great Tables** units notation involves a shorthand of writing units that feels familiar
    and is fine-tuned for the task at hand. Each unit is treated as a separate entity (parentheses
    and other symbols included) and the addition of subscript text and exponents is flexible and
    relatively easy to formulate. This is all best shown with examples:

    - `"m/s"` and `"m / s"` both render as `"m/s"`
    - `"m s^-1"` will appear with the `"-1"` exponent intact
    - `"m /s"` gives the the same result, as `"/<unit>"` is equivalent to `"<unit>^-1"`
    - `"E_h"` will render an `"E"` with the `"h"` subscript
    - `"t_i^2.5"` provides a `t` with an `"i"` subscript and a `"2.5"` exponent
    - `"m[_0^2]"` will use overstriking to set both scripts vertically
    - `"g/L %C6H12O6%"` uses a chemical formula (enclosed in a pair of `"%"` characters) as a unit
    partial, and the formula will render correctly with subscripted numbers
    - Common units that are difficult to write using ASCII text may be implicitly converted to the
    correct characters (e.g., the `"u"` in `"ug"`, `"um"`, `"uL"`, and `"umol"` will be converted to
    the Greek *mu* symbol; `"degC"` and `"degF"` will render a degree sign before the temperature
    unit)
    - We can transform shorthand symbol/unit names enclosed in `":"` (e.g., `":angstrom:"`,
    `":ohm:"`, etc.) into proper symbols
    - Greek letters can added by enclosing the letter name in `":"`; you can use lowercase letters
    (e.g., `":beta:"`, `":sigma:"`, etc.) and uppercase letters too (e.g., `":Alpha:"`, `":Zeta:"`,
    etc.)
    - The components of a unit (unit name, subscript, and exponent) can be fully or partially
    italicized/emboldened by surrounding text with `"*"` or `"**"`

    Returns
    -------
    GT
        The GT object is returned. This is the same object that the method is called on so that we
        can facilitate method chaining.

    Examples
    --------
    Let's use the `illness` dataset and create a new table. The `units` column happens to contain
    string values in *units notation* (e.g., `"x10^9 / L"`). Using the `fmt_units()` method here
    will improve the formatting of those measurement units.

    ```{python}
    from great_tables import GT, style, loc
    from great_tables.data import illness

    (
        GT(illness, rowname_col="test")
        .fmt_units(columns="units")
        .fmt_number(columns=lambda x: x.startswith("day"), decimals=2, drop_trailing_zeros=True)
        .tab_header(title="Laboratory Findings for the YF Patient")
        .tab_spanner(label="Day", columns=lambda x: x.startswith("day"))
        .tab_spanner(label="Normal Range", columns=lambda x: x.startswith("norm"))
        .cols_label(
          norm_l="Lower",
          norm_u="Upper",
          units="Units"
        )
        .opt_vertical_padding(scale=0.4)
        .opt_align_table_header(align="left")
        .tab_options(heading_padding="10px")
        .tab_style(
            locations=loc.body(columns="norm_l"),
            style=style.borders(sides="left")
        )
        .opt_vertical_padding(scale=0.5)
    )
    ```

    The `constants` dataset contains values for hundreds of fundamental physical constants. We'll
    take a subset of values that have some molar basis and generate a new display table from that.
    Like the `illness` dataset, this one has a `units` column so, again, the `fmt_units()` method
    will be used to format those units. Here, the preference for typesetting measurement units is to
    have positive and negative exponents (e.g., not `"<unit_1> / <unit_2>"` but rather
    `"<unit_1> <unit_2>^-1"`).

    ```{python}
    from great_tables.data import constants
    import polars as pl
    import polars.selectors as cs

    constants_mini = (
        pl.from_pandas(constants)
        .filter(pl.col("name").str.contains("molar")).sort("value")
        .with_columns(
            name=pl.col("name")
            .str.to_titlecase()
            .str.replace("Kpa", "kpa")
            .str.replace("Of", "of")
        )
    )

    (
        GT(constants_mini)
        .cols_hide(columns=["uncert", "sf_value", "sf_uncert"])
        .fmt_units(columns="units")
        .fmt_scientific(columns="value", decimals=3)
        .tab_header(title="Physical Constants Having a Molar Basis")
        .tab_options(column_labels_hidden=True)
    )
    ```

    See Also
    --------
    The [`define_units()`](`great_tables.define_units`) function can be used as a standalone utility
    for working with units notation. It can parses strings in *units notation* and can emit
    formatted units with its `.to_html()` method.
    """

    def fmt_units_fn(
        x: str,
        pattern: str = pattern,
    ):
        # If the `x` value is a missing value, then return the same value
        if is_na(self._tbl_data, x):
            return x

        from great_tables._helpers import define_units

        x_formatted = define_units(x).to_html()

        # Use a supplied pattern specification to decorate the formatted value
        if pattern != "{x}":
            x_formatted = pattern.replace("{x}", x_formatted)

        return x_formatted

    return fmt(self, fns=fmt_units_fn, columns=columns, rows=rows)


def _value_to_decimal_notation(
    value: int | float,
    decimals: int = 2,
    n_sigfig: int | None = None,
    drop_trailing_zeros: bool = False,
    drop_trailing_dec_mark: bool = True,
    use_seps: bool = True,
    sep_mark: str = ",",
    dec_mark: str = ".",
    force_sign: bool = False,
) -> str:
    """
    Decimal notation.

    Returns a string value with the correct precision or fixed number of decimal places (with
    optional formatting of the decimal part).
    """

    is_positive = value > 0

    if n_sigfig:
        # If there is a value provided to `n_sigfig` then number formatting proceeds through the
        # significant digits pathway, which ignores `decimals` and any removal of trailing zero values
        # in the decimal portion of the value
        result = _format_number_n_sigfig(
            value=value,
            n_sigfig=n_sigfig,
            use_seps=use_seps,
            sep_mark=sep_mark,
            dec_mark=dec_mark,
            preserve_integer=False,
        )

    else:
        # If there is nothing provided to `n_sigfig` then the conventional decimal number formatting
        # pathway is taken; this formats to a specific number of decimal places and removal of
        # trailing zero values can be undertaken
        result = _format_number_fixed_decimals(
            value=value,
            decimals=decimals,
            drop_trailing_zeros=drop_trailing_zeros,
            use_seps=use_seps,
            sep_mark=sep_mark,
            dec_mark=dec_mark,
        )

    # Drop the trailing decimal mark if it is present
    if drop_trailing_dec_mark:
        result = result.rstrip(dec_mark)

    # Add in a trailing decimal mark under specific circumstances
    if drop_trailing_dec_mark is False and dec_mark not in result:
        result = result + dec_mark

    # Force the positive sign to be present if the `force_sign` option is taken
    if is_positive and force_sign:
        result = "+" + result

    return result


def _value_to_scientific_notation(
    value: int | float,
    decimals: int = 2,
    n_sigfig: int | None = None,
    dec_mark: str = ".",
) -> str:
    """
    Scientific notation.

    Returns a string value with the correct precision and 10s exponent. An 'E' is placed between
    the decimal value and 10s exponent.
    """

    # Transform value of `decimals` to `n_sigfig`
    if n_sigfig:
        pass
    else:
        n_sigfig = decimals + 1

    is_negative, sig_digits, dot_power, ten_power = _get_sci_parts(value, n_sigfig)

    result = (
        ("-" if is_negative else "")
        + _insert_decimal_mark(digits=sig_digits, power=dot_power, dec_mark=dec_mark)
        + "E"
        + str(ten_power)
    )

    return result


def _value_to_engineering_notation(value: int | float, n_sigfig: int, exp_style: str) -> str:
    """
    Engineering notation.

    Returns a string value with the correct precision and an exponent that is divisible by three.
    The `exp_style` text is placed between the decimal value and the exponent.
    """

    is_negative, sig_digits, dot_power, ten_power = _get_sci_parts(value, n_sigfig)

    eng_power = int(3 * math.floor(ten_power / 3))
    eng_dot = dot_power + ten_power - eng_power

    result = (
        ("-" if is_negative else "")
        + _insert_decimal_mark(digits=sig_digits, power=eng_dot)
        + exp_style
        + str(eng_power)
    )

    return result


def _format_number_n_sigfig(
    value: int | float,
    n_sigfig: int,
    use_seps: bool = True,
    sep_mark: str = ",",
    dec_mark: str = ".",
    preserve_integer: bool = False,
) -> str:
    sig_digits, power, is_negative = _get_number_profile(value, n_sigfig)

    formatted_value = ("-" if is_negative else "") + _insert_decimal_mark(
        digits=sig_digits, power=power, dec_mark="."
    )

    # Get integer and decimal parts
    # Split number at `.` and obtain the integer and decimal parts
    number_parts = formatted_value.split(".")
    integer_part = number_parts[0].lstrip("-")
    decimal_part = number_parts[1] if len(number_parts) > 1 else ""

    # Initialize formatted representations of integer and decimal parts
    formatted_integer = ""
    formatted_decimal = dec_mark + decimal_part if decimal_part else ""

    if preserve_integer and "." not in formatted_value:
        formatted_value = "{:0.0f}".format(value)

    # Insert grouping separators within the integer part
    if use_seps:
        count = 0
        for digit in reversed(integer_part):
            if count and count % 3 == 0:
                formatted_integer = sep_mark + formatted_integer
            formatted_integer = digit + formatted_integer
            count += 1
    else:
        formatted_integer = integer_part

    # Add back the negative sign if the number is negative
    if is_negative:
        formatted_integer = "-" + formatted_integer

    # Combine the integer and decimal parts
    result = formatted_integer + formatted_decimal

    return result


def _format_number_fixed_decimals(
    value: int | float,
    decimals: int,
    drop_trailing_zeros: bool = False,
    use_seps: bool = True,
    sep_mark: str = ",",
    dec_mark: str = ".",
) -> str:
    # If `number` is a string, cast it into a float
    if isinstance(value, str):
        value = float(value)

    is_negative = value < 0

    fmt_spec = f".{decimals}f"

    # Get the formatted `x` value
    value_str = format(value, fmt_spec)

    # Very small or very large numbers can be represented in exponential
    # notation but we don't want that; we need the string value to be fully
    # expanded with zeros so if an 'e' is detected we'll use a helper function
    # to ensure it's back to a number
    if "e" in value_str or "E" in value_str:
        value_str = _expand_exponential_to_full_string(str_number=value_str)

    # Split number at `.` and obtain the integer and decimal parts
    number_parts = value_str.split(".")
    integer_part = number_parts[0].lstrip("-")
    decimal_part = number_parts[1] if len(number_parts) > 1 else ""

    # Initialize formatted representations of integer and decimal parts
    formatted_integer = ""
    formatted_decimal = dec_mark + decimal_part if decimal_part else ""

    # Insert grouping separators within the integer part
    if use_seps:
        count = 0
        for digit in reversed(integer_part):
            if count and count % 3 == 0:
                formatted_integer = sep_mark + formatted_integer
            formatted_integer = digit + formatted_integer
            count += 1
    else:
        formatted_integer = integer_part

    # Add back the negative sign if the number is negative
    if is_negative:
        formatted_integer = "-" + formatted_integer

    # Combine the integer and decimal parts
    result = formatted_integer + formatted_decimal

    # Drop any trailing zeros if option is taken (this purposefully doesn't apply to numbers
    # formatted to a specific number of significant digits)
    if drop_trailing_zeros:
        result = result.rstrip("0")

    return result


def _format_number_compactly(
    value: int | float,
    decimals: int,
    n_sigfig: int | None,
    drop_trailing_zeros: bool,
    drop_trailing_dec_mark: bool,
    use_seps: bool,
    sep_mark: str,
    dec_mark: str,
    force_sign: bool,
) -> str:
    # If the value is exactly zero, then we can return `0` immediately
    if value == 0:
        return "0"

    # Stop if `n_sigfig` does not have a valid value
    if n_sigfig is not None:
        _validate_n_sigfig(n_sigfig=n_sigfig)

    # Determine the power index for the value
    if value == 0:
        # If the value is zero, then the power index is 1; otherwise, we'd get
        # an error when trying to calculate the log of zero
        num_power_idx = 1
    else:
        # Determine the power index for the value and put it in the range of 0 to 5 which
        # corresponds to the list of suffixes `["", "K", "M", "B", "T", "Q"]`
        num_power_idx = math.floor(math.log(abs(value), 1000))
        num_power_idx = max(0, min(5, num_power_idx))

    # The `units_str` is obtained by indexing a list of suffixes with the `num_power_idx`
    units_str = ["", "K", "M", "B", "T", "Q"][num_power_idx]

    # Scale `x` value by a defined `base` value, this is done by dividing by the `base`
    # value (`1000`) raised to the power index
    value = value / 1000**num_power_idx

    # Format the value to decimal notation; this is done before the `byte_units` text
    # is affixed to the value
    x_formatted = _value_to_decimal_notation(
        value=value,
        decimals=decimals,
        n_sigfig=n_sigfig,
        drop_trailing_zeros=drop_trailing_zeros,
        drop_trailing_dec_mark=drop_trailing_dec_mark,
        use_seps=use_seps,
        sep_mark=sep_mark,
        dec_mark=dec_mark,
        force_sign=force_sign,
    )

    # Create a `suffix_pattern` object for affixing the `units_str`, which is the
    # string that represents the 'K', 'M', 'B', 'T', or 'Q' suffix
    suffix_pattern = f"{{x}}{units_str}"

    x_formatted = suffix_pattern.replace("{x}", x_formatted)

    return x_formatted


def _expand_exponential_to_full_string(str_number: str) -> str:
    decimal_number = Decimal(str_number)
    formatted_number = "{:f}".format(decimal_number)
    return formatted_number


def _get_number_profile(value: int | float, n_sigfig: int) -> tuple[str, int, bool]:
    """
    Get key components of a number for decimal number formatting.

    Returns a tuple containing: (1) a string value of significant digits, (2) an
    exponent to get the decimal mark to the proper location, and (3) a boolean
    value that's True if the value is less than zero (i.e., negative).
    """
    value = float(value)
    is_negative = value < 0
    value = abs(value)

    if value == 0:
        sig_digits = str(("0" * n_sigfig))
        power = -(1 - n_sigfig)
    else:
        power = -1 * math.floor(math.log10(value)) + n_sigfig - 1
        value_power = value * 10.0**power

        if value < 1 and math.floor(math.log10(int(round(value_power)))) > math.floor(
            math.log10(int(value_power))
        ):
            power -= 1

        sig_digits = str(int(round(value * 10.0**power)))

    return sig_digits, int(-power), is_negative


def _get_sci_parts(value: int | float, n_sigfig: int) -> tuple[bool, str, int, int]:
    """
    Returns the properties for constructing a number in scientific notation.
    """

    value = float(value)
    sig_digits, power, is_negative = _get_number_profile(value, n_sigfig)

    dot_power = -(n_sigfig - 1)
    ten_power = power + n_sigfig - 1

    return is_negative, sig_digits, dot_power, ten_power


def _insert_decimal_mark(digits: str, power: int, dec_mark: str = ".") -> str:
    """
    Places the decimal mark in the correct location within the digits.

    Should the decimal mark be outside the numeric range, zeros will be added.
    If `drop_trailing_zeros` is True, trailing decimal zeros will be removed.

    Examples:
      _insert_decimal_mark("123",   2, False) => "12300"
      _insert_decimal_mark("123",  -2, False) => "1.23"
      _insert_decimal_mark("123",   3, False) => "0.123"
      _insert_decimal_mark("123",   5, False) => "0.00123"
      _insert_decimal_mark("120",   0, False) => "120."
      _insert_decimal_mark("1200", -2, False) => "12.00"
      _insert_decimal_mark("1200", -2, True ) => "12"
      _insert_decimal_mark("1200", -1, False) => "120.0"
      _insert_decimal_mark("1200", -1, True ) => "120"
    """

    if power > 0:
        out = digits + "0" * power

    elif power < 0:
        power = abs(power)
        n_sigfig = len(digits)

        if power < n_sigfig:
            out = digits[:-power] + dec_mark + digits[-power:]

        else:
            out = "0" + dec_mark + "0" * (power - n_sigfig) + digits

    else:
        out = digits + (dec_mark if digits[-1] == "0" and len(digits) > 1 else "")

    return out


def _listify(
    x: T | list[T] | None,
    default: Callable[[], list[T]],
) -> list[T]:
    """
    Convert the input into a list.

    Parameters
    ----------
    x
        The input value to be converted into a list. It can be a single value of type T, a list of
        values of type T, or None.
    default
        A callable that returns a default list when the input value is None.

    Returns
    -------

    list[T]: The converted list.

    Raises:
        None

    Examples:
        _listify(5, lambda: [1, 2, 3])  # Output: [5]
        _listify([1, 2, 3], lambda: [4, 5, 6])  # Output: [1, 2, 3]
        _listify(None, lambda: ['a', 'b', 'c'])  # Output: ['a', 'b', 'c']
    """
    if x is None:
        return default()
    elif not isinstance(x, list):
        return [x]
    else:
        return cast(Any, x)


def _has_negative_value(value: int | float) -> bool:
    return value < 0


def _has_positive_value(value: int | float) -> bool:
    return value > 0


def _has_zero_value(value: int | float) -> bool:
    return value == 0


def _has_sci_order_zero(value: int | float) -> bool:
    return (value >= 1 and value < 10) or (value <= -1 and value > -10) or value == 0


def _context_exp_marks(context: str) -> list[str]:
    if context == "html":
        marks = [" \u00d7 10<sup style='font-size: 65%;'>", "</sup>"]
    elif context == "latex":
        marks = [" $\\times$ 10\\textsuperscript{", "}"]
    else:
        marks = [" \u00d7 10^", ""]

    return marks


def _context_exp_str(exp_style: str) -> str:
    if exp_style == "low-ten":
        # For the 'low-ten' style, use a specialized `exp_str` string value
        exp_str = "<sub style='font-size: 65%;'>10</sub>"

    elif _str_detect(exp_style, "^[a-zA-Z]{1}1?$"):
        # If there is a single letter (or a letter and a '1') then
        # use that letter as the `exp_str` value
        exp_str = exp_style[0]

    else:
        # Use `E` if none of the above conditions are met
        exp_str = "E"

    return exp_str


def _context_minus_mark(context: str) -> str:
    if context == "html":
        mark = "\u2212"
    else:
        mark = "-"

    return mark


def _context_percent_mark(context: str) -> str:
    if context == "latex":
        mark = "\\%"
    else:
        mark = "%"

    return mark


def _context_dollar_mark(context: str) -> str:
    if context == "latex":
        mark = "\\$"
    else:
        mark = "$"

    return mark


def _replace_minus(string: str, minus_mark: str) -> str:
    """
    Replaces all occurrences of the minus sign '-' in the given string with the specified minus mark.

    Args:
        string (str): The input string.
        minus_mark (str): The mark to replace the minus sign with.

    Returns:
        str: The modified string with the minus sign replaced.
    """
    return _str_replace(string, "-", minus_mark)


def _remove_minus(string: str) -> str:
    """
    Removes all occurrences of the minus sign '-' in the given string.

    Args:
        string (str): The input string.

    Returns:
        str: The modified string with the minus sign removed.
    """
    return _str_replace(string, "-", "")


T_dict = TypeVar("T_dict", bound=TypedDict)


# TODO: remove pandas
def _filter_pd_df_to_row(pd_df: "list[T_dict]", column: str, filter_expr: str) -> T_dict:
    filtered_pd_df = [entry for entry in pd_df if entry[column] == filter_expr]
    if len(filtered_pd_df) != 1:
        raise Exception(
            "Internal Error, the filtered table doesn't result in a table of exactly one row."
        )
    return filtered_pd_df[0]


def _get_locale_sep_mark(default: str, use_seps: bool, locale: str | None = None) -> str:
    # If `use_seps` is False, then force `sep_mark` to be an empty string
    # TODO: what does an empty string signify? Where is this used? Is it the right choice here?
    if not use_seps:
        return ""

    # If `locale` is NULL then return the default `sep_mark`
    if locale is None:
        return default

    # Get the correct `group` value from the locales lookup table
    pd_df_row = _filter_pd_df_to_row(pd_df=_get_locales_data(), column="locale", filter_expr=locale)

    # Obtain a single cell value from the single row in `pd_df_row` that is below
    # the column named 'group'; this could potentially be of any type but we expect
    # it to be a string (and we'll check for that here)
    sep_mark: Any
    sep_mark = pd_df_row["group"]
    if not isinstance(sep_mark, str):
        raise TypeError(f"Variable type mismatch. Expected str, got {type(sep_mark)}.")

    # Replace any `""` or "\u00a0" with `" "` since an empty string actually
    # signifies a space character, and, we want to normalize to a simple space
    sep_mark = " " if sep_mark == "" or sep_mark == "\u00a0" else sep_mark

    return sep_mark


def _get_locale_dec_mark(default: str, locale: str | None = None) -> str:
    # If `locale` is NULL then return the default `dec_mark`
    if locale is None:
        return default

    # Get the correct `decimal` value row from the locales lookup table
    pd_df_row = _filter_pd_df_to_row(pd_df=_get_locales_data(), column="locale", filter_expr=locale)

    # Obtain a single cell value from the single row in `pd_df_row` that is below
    # the column named 'decimal'; this could potentially be of any type but we expect
    # it to be a string (and we'll check for that here)
    dec_mark: Any
    dec_mark = pd_df_row["decimal"]

    # TODO: we control this data and should enforce this in the data schema
    if not isinstance(dec_mark, str):
        raise TypeError(f"Variable type mismatch. Expected str, got {type(dec_mark)}.")

    return dec_mark


def _get_locales_list() -> list[str]:
    """
    Returns a list of locales as strings.

    Raises:
        TypeError: If the first element of the locale list is not a string.
    """

    # Get the 'locales' dataset and obtain from that a list of locales
    # TODO: remove pandas
    locales = _get_locales_data()
    locale_list: list[str] = [entry["locale"] for entry in locales]

    # Ensure that `locale_list` is of the type 'str'
    # TODO: we control this data and should enforce this in the data schema
    locale_list: Any
    if not isinstance(locale_list[0], str):
        raise TypeError("Variable type mismatch. Expected str, got something entirely different.")
    return locale_list


def _validate_locale(locale: str | None = None) -> None:
    """
    Validates the given locale string against a list of supported locales.

    Args:
        locale (str or None): The locale string to validate. If None, the function returns without
        doing anything.

    Raises:
        ValueError: If the supplied `locale` is not available in the list of supported locales.
    """

    # If `locale` is None then return without doing anything (nothing to validate)
    if locale is None:
        return

    locales_list = _get_locales_list()
    default_locales_list = [entry["default_locale"] for entry in _get_default_locales_data()]

    # Replace any underscores with hyphens
    supplied_locale = _str_replace(locale, "_", "-")

    # Stop if the `locale` provided isn't a valid one
    if supplied_locale not in locales_list and supplied_locale not in default_locales_list:
        raise ValueError(
            f"The normalized locale name `{supplied_locale}` is not in the list of locales."
        )


def _normalize_locale(locale: str | None = None) -> str | None:
    """
    Normalize the given locale string by replacing any underscores with hyphens and resolving any default locales into their base names.

    Args:
        locale (str or None): The locale string to normalize. If None, returns None.

    Returns:
        str or None: The normalized locale string, or None if the input was None.

    Raises:
        TypeError: If the resolved locale is not of type 'str'.
    """

    # If `locale` is None then return None (we don't need to normalize anything here)
    if locale is None:
        return None

    # Replace any underscores with hyphens
    supplied_locale = _str_replace(locale, "_", "-")

    # Resolve any default locales into their base names (e.g., 'en-US' -> 'en')
    # TODO: remove pandas
    default_locales = _get_default_locales_data()

    matches = [
        entry["base_locale"]
        for entry in default_locales
        if entry["default_locale"] == supplied_locale
    ]

    if matches:
        return matches[0]

    try:
        babel.Locale.parse(supplied_locale, sep="-")
    except babel.UnknownLocaleError:
        raise ValueError(
            f"Supplied locale `{supplied_locale}` is not a known locale. "
            "Great Tables uses the libraries like babel for locale-based work. "
            "See the babel.Locale class for more on locale handling."
        )

    return supplied_locale


def _resolve_locale(x: GTData, locale: str | None = None) -> str | None:
    # Get the locale from the locale value set globally; note that this may also be None
    # but a None value will eventually be resolved to the 'en' locale
    locale = x._locale._locale if locale is None else locale

    # An 'undetermined' locale should map back to the 'en' locale
    if locale == "und":
        locale = "en"

    # TODO: why do both the normalize and validate functions convert
    # underscores to hyphens? Should we remove from validate locale?
    _validate_locale(locale=locale)
    locale = _normalize_locale(locale=locale)

    return locale


def _get_locale_currency_code(locale: str | None = None) -> str:
    """
    Given a locale, returns the corresponding currency code. If no locale is provided,
    returns the currency code for the United States ('USD').

    Args:
        locale (str or None): A string representing the locale for which to retrieve the
            currency code. If None, the currency code for the United States ('USD') is returned.

    Returns:
        str: A string representing the currency code for the specified locale.

    Raises:
        TypeError: If the currency code is not a string.

    """

    # If `locale` is None then return `"USD"`
    if locale is None:
        return "USD"

    # Get the correct 'locale' value row from the `__x_locales` lookup table
    pd_df_row = _filter_pd_df_to_row(pd_df=_get_locales_data(), column="locale", filter_expr=locale)

    # Extract the 'currency_code' cell value from this 1-row DataFrame
    currency_code = pd_df_row["currency_code"]

    # Ensure that `currency_code` is of the type 'str'
    # TODO: we control this data and should enforce this in the data schema
    currency_code: Any
    if not isinstance(currency_code, str):
        raise TypeError("Variable type mismatch. Expected str, got something entirely different.")

    # If the field isn't populated, we'll obtain an empty string; in such a case we fall
    # back to using the 'USD' currency code
    if currency_code == "":
        currency_code = "USD"

    return currency_code


def _get_currency_str(currency: str) -> str:
    """
    Given a currency code, returns the corresponding currency symbol as a string.

    Args:
        currency (str): The currency code to look up.

    Returns:
        str: The currency symbol corresponding to the given currency code.

    Raises:
        TypeError: If the currency symbol is not of type 'str'.
    """

    # Get the correct 'curr_code' value row from the `__x_currencies` lookup table
    pd_df_row = _filter_pd_df_to_row(
        pd_df=_get_currencies_data(), column="curr_code", filter_expr=currency
    )

    # Extract the 'symbol' cell value from this 1-row DataFrame
    # TODO: remove pandas
    currency_str = pd_df_row["symbol"]

    # Ensure that `currency_str` is of the type 'str'
    # TODO: we control this data and should enforce this in our data schema
    currency_str: Any
    if not isinstance(currency_str, str):
        raise TypeError("Variable type mismatch. Expected str, got something entirely different.")

    return currency_str


def _validate_currency(currency: str) -> None:
    """
    Validates if the provided currency is available in the list of supported currencies.

    Args:
    - currency (str): The currency code to validate

    Raises:
    - ValueError: If the `currency` provided isn't a valid one

    Returns:
    - None
    """

    # Get the currencies data
    codes = [entry["curr_code"] for entry in _get_currencies_data()]

    # Stop if the `currency` provided isn't a valid one
    # TODO: how do users know what currencies are supported?
    if currency not in codes:
        raise ValueError(
            f"The supplied currency `{currency}` is not in the list of supported currencies."
        )


def _get_currency_decimals(currency: str, decimals: int | None, use_subunits: bool) -> int:
    """
    Returns the number of decimal places to use for a given currency.

    If `decimals` is not None, it is returned. Otherwise, if `use_subunits` is True,
    the number of decimal places is determined by the currency's exponent. Otherwise,
    the number of decimal places is 0.

    Args:
        currency (str): The currency code.
        decimals (int | None): The number of decimal places to use, if specified.
        use_subunits (bool): Whether to use subunits for the currency.

    Returns:
        int: The number of decimal places to use.
    """

    # If `decimals` is not None, return it
    if decimals is not None:
        return decimals

    # If `decimals` is None, then we need to determine the number of decimal places
    if decimals is None and use_subunits:
        # Get the number of decimal places from the currency's exponent
        decimals = _get_currency_exponent(currency=currency)
    elif decimals is None and not use_subunits:
        # If `use_subunits` is False, then the number of decimal places is 0
        decimals = 0

    # Assert that `decimals` is not None and then return it
    assert decimals is not None
    return decimals


def _get_currency_exponent(currency: str) -> int:
    """
    Given a currency code, returns the exponent associated with that` currency.
    If the currency code is not found, returns 2 as a default value.

    Args:
        currency (str): The currency code to look up.

    Returns:
        int: The exponent associated with the currency code.
    """
    currencies = _get_currencies_data()

    # get the curr_code column from currencies df as a list
    matches = [entry["exponent"] for entry in currencies if entry["curr_code"] == currency]

    if matches:
        exponent = matches[0]

        # TODO: why does this happen here if we control currency data?
        exponent = int(exponent)

    else:
        # TODO: in what situation are we given a currency code with no match?
        # why return this? E.g. what if someone mispelled a currency code?
        exponent = 2

    return exponent


def _validate_n_sigfig(n_sigfig: int) -> None:
    """
    Validates the input for the number of significant figures.

    Args:
        n_sigfig (int): The number of significant figures to validate.

    Raises:
        ValueError: If the length of `n_sigfig` is not 1, or if the value is `None` or less than 1.
        TypeError: If the input for `n_sigfig` is not an integer.

    Returns:
        None
    """

    # Check that the input `n_sigfig` is a scalar value (not a list or tuple)
    if isinstance(n_sigfig, (list, tuple)):
        raise TypeError("Any input for `n_sigfig` must be a scalar value.")
    # Check that the input `n_sigfig` is not `None`
    if not isinstance(n_sigfig, int):
        raise TypeError("Any input for `n_sigfig` must be an integer.")
    # The value of `n_sigfig` must be greater than or equal to 1
    if n_sigfig < 1:
        raise ValueError("The value for `n_sigfig` must be greater than or equal to `1`.")


def _round_rhu(x: int | float, digits: int = 0) -> float:
    """
    Rounds a number using the 'Round-Half-Up' (R-H-U) algorithm.

    Args:
        x (float): The number to round.
        digits (int): The number of digits to round to.

    Returns:
        float: The rounded number.
    """

    # Multiply the number by 10^digits to move the decimal point to the right
    z = x * 10**digits

    # Add 0.5 + 2.220446049250313e-16 to the number to ensure that the number is rounded up
    z += 0.5 + math.sqrt(2.220446049250313e-16)

    # Truncate the number to remove the decimal places
    z = math.trunc(z)

    # Divide the number by 10^digits to move the decimal point back to the original position
    z /= 10**digits

    return z


def _as_roman(x: int) -> str:
    """
    Converts an integer to a Roman numeral string.

    Args:
        x (int): The integer to convert.

    Returns:
        str: The Roman numeral string representation of the integer.
    """

    roman_key_value_list = [
        (1000, "M"),
        (900, "CM"),
        (500, "D"),
        (400, "CD"),
        (100, "C"),
        (90, "XC"),
        (50, "L"),
        (40, "XL"),
        (10, "X"),
        (9, "IX"),
        (5, "V"),
        (4, "IV"),
        (1, "I"),
    ]

    out = ""
    while x > 0:
        for i, r in roman_key_value_list:
            while x >= i:
                out += r
                x -= i
    return out


def _validate_case(case: str) -> None:
    """
    Validates the case argument for the `fmt_roman()` method.

    Args:
        case (str): The case argument to validate.

    Raises:
        ValueError: If the case argument is not 'upper' or 'lower'.
    """
    if case not in ["upper", "lower"]:
        raise ValueError(f"The `case` argument must be either 'upper' or 'lower' (not '{case}').")


def _get_date_formats_dict() -> dict[str, str]:
    date_formats = {
        "iso": "y-MM-dd",
        "wday_month_day_year": "EEEE, MMMM d, y",
        "wd_m_day_year": "EEE, MMM d, y",
        "wday_day_month_year": "EEEE d MMMM y",
        "month_day_year": "MMMM d, y",
        "m_day_year": "MMM d, y",
        "day_m_year": "d MMM y",
        "day_month_year": "d MMMM y",
        "day_month": "d MMMM",
        "day_m": "d MMM",
        "year": "y",
        "month": "MMMM",
        "day": "dd",
        "year.mn.day": "y/MM/dd",
        "y.mn.day": "yy/MM/dd",
        "year_week": "y-'W'ww",
        "year_quarter": "y-'Q'Q",
    }

    return date_formats


def _get_time_formats_dict() -> dict[str, str]:
    time_formats = {
        "iso": "HH:mm:ss",
        "iso-short": "HH:mm",
        "h_m_s_p": "h:mm:ss a",
        "h_m_p": "h:mm a",
        "h_p": "h a",
    }

    return time_formats


def _get_date_format(date_style: str) -> str:
    """
    Get the date format string based on the date style.

    Args:
        date_style (str): The style of the date.

    Returns:
        str: The date format string.

    Raises:
        ValueError: If `date_style` does not have a valid value.
    """
    date_formats = _get_date_formats_dict()

    # Stop if `date_style` does not have a valid value
    _validate_date_style(date_style=date_style)

    # Get the date format string based on the date style
    date_format_str = date_formats[date_style]

    return date_format_str


def _get_time_format(time_style: str) -> str:
    """
    Get the time format string based on the given time style.

    Args:
        time_style (str): The style of the time format.

    Returns:
        str: The time format string.

    Raises:
        ValueError: If `time_style` does not have a valid value.
    """
    time_formats = _get_time_formats_dict()

    # Stop if `time_style` does not have a valid value
    _validate_time_style(time_style=time_style)

    # Get the time format string based on the date style
    time_format_str = time_formats[time_style]

    return time_format_str


def _validate_date_style(date_style: str) -> None:
    """
    Validates the given date style.

    Args:
        date_style (str): The date style to be validated.

    Raises:
        ValueError: If `date_style` is not a valid value.

    Returns:
        None
    """
    if date_style not in _get_date_formats_dict():
        raise ValueError(f"date_style must be one of: {', '.join(_get_date_formats_dict().keys())}")


def _validate_time_style(time_style: str) -> None:
    """
    Validate the time style.

    Args:
        time_style (str): The time style to validate.

    Raises:
        ValueError: If `time_style` is not a valid value.

    Returns:
        None
    """
    if time_style not in _get_time_formats_dict():
        raise ValueError(f"time_style must be one of: {', '.join(_get_time_formats_dict().keys())}")


def _iso_str_to_time(x: str) -> time:
    """
    Converts a string in ISO format to a time object.

    Args:
        x (str): The string to be converted.

    Returns:
        time: The converted time object.
    """
    return time.fromisoformat(x)


def _iso_str_to_datetime(x: str) -> datetime:
    """
    Converts a string in ISO format to a datetime object.

    Args:
        x (str): The string to be converted.

    Returns:
        datetime: The converted datetime object.
    """
    return datetime.fromisoformat(x)


def _iso_str_to_date(x: str) -> date:
    """
    Converts a string in ISO format to a date object.

    Args:
        x (str): The string to be converted.

    Returns:
        date: The converted date object.
    """
    return datetime.fromisoformat(x).date()


def _validate_date_obj(x: Any) -> None:
    """
    Validate if the given object is a valid date object.

    Args:
        x (Any): The object to be validated.

    Raises:
        ValueError: If the object is not a valid date object.

    Returns:
        None
    """
    if not isinstance(x, date):
        raise ValueError(f"Invalid date object: '{x}'. The object must be a date object.")


def _validate_time_obj(x: Any) -> None:
    """
    Validate if the given object is a valid time object.

    Args:
        x (Any): The object to be validated.

    Raises:
        ValueError: If the object is not a valid time object.

    Returns:
        None
    """
    if not isinstance(x, time):
        raise ValueError(f"Invalid time object: '{x}'. The object must be a time object.")


def _validate_datetime_obj(x: Any) -> None:
    """
    Validate if the given object is a valid datetime object.

    Args:
        x (Any): The object to be validated.

    Raises:
        ValueError: If the object is not a valid datetime object.

    Returns:
        None
    """
    if not isinstance(x, datetime):
        raise ValueError(f"Invalid datetime object: '{x}'. The object must be a datetime object.")


def fmt_image(
    self: GTSelf,
    columns: SelectExpr = None,
    rows: int | list[int] | None = None,
    height: str | int | None = None,
    width: str | int | None = None,
    sep: str = " ",
    path: str | Path | None = None,
    file_pattern: str = "{}",
    encode: bool = True,
) -> GTSelf:
    """Format image paths to generate images in cells.

    To more easily insert graphics into body cells, we can use the `fmt_image()` method. This allows
    for one or more images to be placed in the targeted cells. The cells need to contain some
    reference to an image file, either: (1) complete http/https or local paths to the files; (2) the
    file names, where a common path can be provided via `path=`; or (3) a fragment of the file name,
    where the `file_pattern=` argument helps to compose the entire file name and `path=` provides
    the path information. This should be expressly used on columns that contain *only* references to
    image files (i.e., no image references as part of a larger block of text). Multiple images can
    be included per cell by separating image references by commas. The `sep=` argument allows for a
    common separator to be applied between images.

    Parameters
    ----------
    columns
        The columns to target. Can either be a single column name or a series of column names
        provided in a list.
    rows
        In conjunction with `columns=`, we can specify which of their rows should undergo
        formatting. The default is all rows, resulting in all rows in targeted columns being
        formatted. Alternatively, we can supply a list of row indices.
    height
        The height of the rendered images.
    width
        The width of the rendered images.
    sep
        In the output of images within a body cell, `sep=` provides the separator between each
        image.
    path
        An optional path to local image files (this is combined with all filenames).
    file_pattern
        The pattern to use for mapping input values in the body cells to the names of the graphics
        files. The string supplied should use `"{}"` in the pattern to map filename fragments to
        input strings.
    encode
        The option to always use Base64 encoding for image paths that are determined to be local. By
        default, this is `True`.

    Returns
    -------
    GT
        The GT object is returned. This is the same object that the method is called on so that we
        can facilitate method chaining.

    Examples
    --------
    Using a small portion of `metro` dataset, let's create a new table. We will only include a few
    columns and rows from that table. The `lines` column has comma-separated listings of numbers
    corresponding to lines served at each station. We have a directory of SVG graphics for all of
    these lines in the package (the path for the image directory can be accessed via
    `files("great_tables") / "data/metro_images"`, using the `importlib_resources` package). The
    filenames roughly corresponds to the data in the `lines` column. The `fmt_image()` method can
    be used with these inputs since the `path=` and `file_pattern=` arguments allow us to compose
    complete and valid file locations. What you get from this are sequences of images in the table
    cells, taken from the referenced graphics files on disk.

    ```{python}
    from great_tables import GT
    from great_tables.data import metro
    from importlib_resources import files

    img_paths = files("great_tables") / "data/metro_images"

    metro_mini = metro[["name", "lines", "passengers"]].head(5)

    (
        GT(metro_mini)
        .fmt_image(
            columns="lines",
            path=img_paths,
            file_pattern="metro_{}.svg"
        )
        .fmt_integer(columns="passengers")
    )
    ```
    """

    # TODO: most parameter options should allow a polars expression (or from_column) ----
    # can other fmt functions do this kind of thing?
    expr_cols = [height, width, sep, path, file_pattern, encode]

    if any(isinstance(x, PlExpr) for x in expr_cols):
        raise NotImplementedError(
            "fmt_image currently does not support polars expressions for arguments other than"
            " columns and rows"
        )

    if height is None and width is None:
        height = "2em"

    formatter = FmtImage(self._tbl_data, height, width, sep, str(path), file_pattern, encode)
    return fmt(
        self,
        fns=FormatFns(html=formatter.to_html, latex=formatter.to_latex, default=formatter.to_html),
        columns=columns,
        rows=rows,
    )


@dataclass
class FmtImage:
    dispatch_on: DataFrameLike | Agnostic = Agnostic()
    height: str | int | None = None
    width: str | None = None
    sep: str = " "
    path: str | None = None
    file_pattern: str = "{}"
    encode: bool = True

    SPAN_TEMPLATE: ClassVar = '<span style="white-space:nowrap;">{}</span>'

    def to_html(self, val: Any):
        # TODO: are we assuming val is a string? (or coercing?)

        # otherwise...

        if is_na(self.dispatch_on, val):
            return val

        if "," in val:
            files = re.split(r",\s*", val)
        else:
            files = [val]

        # TODO: if we allowing height and width to be set based on column values, then
        # they could end up as bespoke types like np int64, etc..
        # We should ensure we process those before hitting FmtImage
        if isinstance(self.height, (int, float)):
            height = px(self.height)
        else:
            height = self.height

        # TODO: note that only height can be numeric in the R program. Is this on purpose?
        # In any event, raising explicitly for numeric width below.
        if isinstance(self.width, (int, float)):
            raise NotImplementedError("The width argument must be specified as a string.")

        full_files = self._apply_pattern(self.file_pattern, files)

        out: list[str] = []
        for file in full_files:
            # Case 1: from url
            if self.path and (self.path.startswith("http://") or self.path.startswith("https://")):
                norm_path = self.path.rstrip().removesuffix("/")
                uri = f"{norm_path}/{file}"
            # Case 2:
            else:
                filename = (Path(self.path or "") / file).expanduser().absolute()

                if self.encode:
                    uri = self._get_image_uri(filename)
                else:
                    uri = filename

            # TODO: do we have a way to create tags, that is good at escaping, etc..?
            out.append(self._build_img_tag(uri, height, self.width))

        img_tags = self.sep.join(out)
        span = self.SPAN_TEMPLATE.format(img_tags)

        return span

    def to_latex(self, val: Any):
        from warnings import warn

        from ._gt_data import FormatterSkipElement

        warn("fmt_image() is not currently implemented in LaTeX output.")

        return FormatterSkipElement()

    @staticmethod
    def _apply_pattern(file_pattern: str, files: list[str]) -> list[str]:
        return [file_pattern.format(file) for file in files]

    @classmethod
    def _get_image_uri(cls, filename: str) -> str:
        import base64

        with open(filename, "rb") as f:
            encoded = base64.b64encode(f.read()).decode()

        mime_type = cls._get_mime_type(filename)

        return f"data:{mime_type};base64,{encoded}"

    @staticmethod
    def _get_mime_type(filename: str) -> str:
        # note that we strip off the leading "."
        suffix = Path(filename).suffix[1:]

        if suffix == "svg":
            return "image/svg+xml"
        elif suffix == "jpg":
            return "image/jpeg"

        return f"image/{suffix}"

    @staticmethod
    def _build_img_tag(uri: str, height: str | None = None, width: str | None = None) -> str:
        style_string = "".join(
            [
                f"height: {height};" if height is not None else "",
                f"width: {width};" if width is not None else "",
                "vertical-align: middle;",
            ]
        )

        return f'<img src="{uri}" style="{style_string}">'


<<<<<<< HEAD
def fmt_icon(
    self: GTSelf,
    columns: SelectExpr = None,
    rows: int | list[int] | None = None,
    height: str | None = None,
    sep: str = " ",
    stroke_color: str | None = None,
    stroke_width: str | int | None = None,
    stroke_alpha: float | None = None,
    fill_color: str | dict[str, str] | None = None,
    fill_alpha: float | None = None,
    margin_left: str | None = None,
    margin_right: str | None = None,
) -> GTSelf:
    """Use icons within a table's body cells.

    We can draw from a library of thousands of icons and selectively insert them into a table. The
    `fmt_icon()` method makes this possible by mapping input cell labels to an icon name. We are
    exclusively using Font Awesome icons here so the reference is the short icon name. Multiple
    icons can be included per cell by separating icon names with commas (e.g.,
    `"hard-drive,clock"`). The `sep=` argument allows for a common separator to be applied between
    icons.
=======
def fmt_flag(
    self: GTSelf,
    columns: SelectExpr = None,
    rows: int | list[int] | None = None,
    height: str | int | float | None = "1em",
    sep: str = " ",
    use_title: bool = True,
) -> GTSelf:
    """Generate flag icons for countries from their country codes.

    While it is fairly straightforward to insert images into body cells (using `fmt_image()` is one
    way to it), there is often the need to incorporate specialized types of graphics within a table.
    One such group of graphics involves iconography representing different countries, and the
    `fmt_flag()` method helps with inserting a flag icon (or multiple) in body cells. To make this
    work seamlessly, the input cells need to contain some reference to a country, and this can be in
    the form of a 2- or 3-letter ISO 3166-1 country code (e.g., Egypt has the `"EG"` country code).
    This method will parse the targeted body cells for those codes and insert the appropriate flag
    graphics.

    Multiple flags can be included per cell by separating country codes with commas (e.g.,
    `"GB,TT"`). The `sep=` argument allows for a common separator to be applied between flag icons.
>>>>>>> 549b89e2

    Parameters
    ----------
    columns
        The columns to target. Can either be a single column name or a series of column names
        provided in a list.
    rows
        In conjunction with `columns=`, we can specify which of their rows should undergo
        formatting. The default is all rows, resulting in all rows in targeted columns being
        formatted. Alternatively, we can supply a list of row indices.
    height
<<<<<<< HEAD
        The absolute height of the icon in the table cell. By default, this is set to "1em".
    sep
        In the output of icons within a body cell, `sep=` provides the separator between each icon.
    stroke_color
        The icon stroke is essentially the outline of the icon. The color of the stroke can be
        modified by applying a single color here. If not provided then the default value of
        `"currentColor"` is applied so that the stroke color matches that of the parent HTML
        element's color attribute.
    stroke_width
        The `stroke_width=` option allows for setting the color of the icon outline stroke. By
        default, the stroke width is very small at "1px" so a size adjustment here can sometimes be
        useful. If an integer value is provided then it is assumed to be in pixels.
    stroke_alpha
        The level of transparency for the icon stroke can be controlled with a decimal value between
        `0` and `1`.
    fill_color
        The fill color of the icon can be set with `fill_color=`; providing a single color here will
        change the color of the fill but not of the icon's 'stroke' or outline (use `stroke_color=`
        to modify that). A dictionary comprising the icon names with corresponding fill colors can
        alternatively be used here (e.g., `{"circle-check" = "green", "circle-xmark" = "red"}`. If
        nothing is provided then the default value of `"currentColor"` is applied so that the fill
        matches the color of the parent HTML element's color attribute.
    fill_alpha
        The level of transparency for the icon fill can be controlled with a decimal value between
        `0` and `1`.
    margin_left
        The length value for the margin that's to the left of the icon. By default, `"auto"` is
        used for this but if space is needed on the left-hand side then a length of `"0.2em"` is
        recommended as a starting point.
    margin_right
        The length value for the margin right of the icon. By default, `"auto"` is used but if
        space is needed on the right-hand side then a length of `"0.2em"` is recommended as a
        starting point.
=======
        The height of the flag icons. The default value is `"1em"`. If given as a number, it is
        assumed to be in pixels.
    sep
        In the output of multiple flag icons within a body cell, `sep=` provides the separator
        between each of the flag icons.
    use_title
        The option to include a title attribute with the country name when hovering over the flag
        icon. The default is `True`.
>>>>>>> 549b89e2

    Returns
    -------
    GT
        The GT object is returned. This is the same object that the method is called on so that we
        can facilitate method chaining.

    Examples
    --------
<<<<<<< HEAD
    For this first example of generating icons with `fmt_icon()`, let's make a simple DataFrame that
    has two columns of Font Awesome icon names. We separate multiple icons per cell with commas. By
    default, the icons are 1 em in height; we're going to make the icons slightly larger here (so we
    can see the fine details of them) by setting height = "4em".

    ```{python}
    import pandas as pd
    from great_tables import GT

    animals_foods_df = pd.DataFrame(
        {
            "animals": ["hippo", "fish,spider", "mosquito,locust,frog", "dog,cat", "kiwi-bird"],
            "foods": ["bowl-rice", "egg,pizza-slice", "burger,lemon,cheese", "carrot,hotdog", "bacon"],
        }
    )

    (
        GT(animals_foods_df)
        .fmt_icon(
            columns=["animals", "foods"],
            height="4em"
        )
        .cols_align(
            align="center",
            columns=["animals", "foods"]
        )
    )
    ```

    Let's take a few rows from the towny dataset and make it so the `csd_type` column contains
    *Font Awesome* icon names (we want only the `"city"` and `"house-chimney"` icons here). After
    using `fmt_icon()` to format the `csd_type` column, we get icons that are representative of the
    two categories of municipality for this subset of data.

    ```{python}
    import polars as pl
    from great_tables.data import towny

    towny_mini = (
        pl.from_pandas(towny.loc[[323, 14, 26, 235]])
        .select(["name", "csd_type", "population_2021"])
        .with_columns(
           csd_type = pl.when(pl.col("csd_type") == "town")
           .then(pl.lit("house-chimney"))
           .otherwise(pl.lit("city"))
        )
    )

    (
       GT(towny_mini)
       .fmt_integer(columns="population_2021")
       .fmt_icon(columns="csd_type")
       .cols_label(
           csd_type="",
           name="City/Town",
           population_2021="Population"
       )
    )
    ```

    A fairly common thing to do with icons in tables is to indicate whether a quantity is either
    higher or lower than another. Up and down arrow symbols can serve as good visual indicators for
    this purpose. We can make use of the `"up-arrow"` and `"down-arrow"` icons here. As those
    strings are available in the `dir` column of the table derived from the `sp500` dataset,
    `fmt_icon()` can be used. We set the `fill_color` argument with a dictionary that indicates
    which color should be used for each icon.

    ```{python}
    from great_tables.data import sp500

    sp500_mini = (
        pl.from_pandas(sp500)
        .head(10)
        .select(["date", "open", "close"])
        .sort("date", descending=False)
        .with_columns(
            dir = pl.when(pl.col("close") >= pl.col("open")).then(
                pl.lit("arrow-up")).otherwise(pl.lit("arrow-down"))
        )
    )

    (
        GT(sp500_mini, rowname_col="date")
        .fmt_icon(
            columns="dir",
            fill_color={"arrow-up": "green", "arrow-down": "red"}
        )
        .cols_label(
            open="Opening Value",
            close="Closing Value",
            dir=""
        )
        .opt_stylize(style=1, color="gray")
    )
    ```
    """

    formatter = FmtIcon(
        self._tbl_data,
        height=height,
        sep=sep,
        stroke_color=stroke_color,
        stroke_width=stroke_width,
        stroke_alpha=stroke_alpha,
        fill_color=fill_color,
        fill_alpha=fill_alpha,
        margin_left=margin_left,
        margin_right=margin_right,
    )
=======
    Let's use the `countrypops` dataset to create a new table with flag icons. We will only include
    a few columns and rows from that table. The `country_code_2` column has 2-letter country codes
    in the format required for `fmt_flag()` and using that method transforms the codes to circular
    flag icons.

    ```{python}
    from great_tables import GT
    from great_tables.data import countrypops
    import polars as pl

    countrypops_mini = (
        pl.from_pandas(countrypops)
        .filter(pl.col("year") == 2021)
        .filter(pl.col("country_name").str.starts_with("S"))
        .sort("country_name")
        .head(10)
        .drop(["year", "country_code_3"])
    )

    (
        GT(countrypops_mini)
        .fmt_integer(columns="population")
        .fmt_flag(columns="country_code_2")
        .cols_label(
            country_code_2="",
            country_name="Country",
            population="Population (2021)"
        )
        .cols_move_to_start(columns="country_code_2")
    )
    ```

    Here's another example (again using `countrypops`) where we generate a table providing
    populations every five years for the Benelux countries (`"BEL"`, `"NLD"`, and `"LUX"`). After
    some filtering and a pivot, the `fmt_flag()` method is used to obtain flag icons from 3-letter
    country codes present in the `country_code_3` column.

    ```{python}
    import polars.selectors as cs

    countrypops_mini = (
        pl.from_pandas(countrypops)
        .filter(pl.col("country_code_3").is_in(["BEL", "NLD", "LUX"]))
        .filter((pl.col("year") % 10 == 0) & (pl.col("year") >= 1960))
        .pivot("year", index = ["country_code_3", "country_name"], values="population")
    )

    (
        GT(countrypops_mini)
        .tab_header(title="Populations of the Benelux Countries")
        .tab_spanner(label="Year", columns=cs.numeric())
        .fmt_integer(columns=cs.numeric())
        .fmt_flag(columns="country_code_3")
        .cols_label(
            country_code_3="",
            country_name="Country"
        )
    )
    ```
    """

    formatter = FmtFlag(self._tbl_data, height=height, sep=sep, use_title=use_title)
>>>>>>> 549b89e2

    return fmt(
        self,
        fns=FormatFns(html=formatter.to_html, latex=formatter.to_latex, default=formatter.to_html),
        columns=columns,
        rows=rows,
    )


@dataclass
<<<<<<< HEAD
class FmtIcon:
    dispatch_on: DataFrameLike | Agnostic = Agnostic()
    height: str | None = None
    sep: str = " "
    stroke_color: str | None = None
    stroke_width: str | int | float | None = None
    stroke_alpha: float | None = None
    fill_color: str | dict[str, str] | None = None
    fill_alpha: float | None = None
    margin_left: str | None = None
    margin_right: str | None = None
=======
class FmtFlag:
    dispatch_on: DataFrameLike | Agnostic = Agnostic()
    height: str | int | float | None = None
    sep: str = " "
    use_title: bool = True
>>>>>>> 549b89e2

    SPAN_TEMPLATE: ClassVar = '<span style="white-space:nowrap;">{}</span>'

    def to_html(self, val: Any):
        if is_na(self.dispatch_on, val):
            return val

<<<<<<< HEAD
        if "," in val:
            icon_list = re.split(r",\s*", val)
        else:
            icon_list = [val]
=======
        val = val.upper()

        if "," in val:
            flag_list = re.split(r",\s*", val)
        else:
            flag_list = [val]
>>>>>>> 549b89e2

        if self.height is None:
            height = "1em"
        else:
            height = self.height

<<<<<<< HEAD
        if self.stroke_width is None:
            stroke_width = "1px"
        elif isinstance(self.stroke_width, (int, float)):
            stroke_width = f"{str(self.stroke_width)}px"
        else:
            stroke_width = self.stroke_width

        out: list[str] = []

        for icon in icon_list:
            if isinstance(self.fill_color, dict):
                if icon in self.fill_color:
                    fill_color = self.fill_color[icon]
                else:
                    fill_color = None
            else:
                fill_color = self.fill_color

            icon_svg = faicons.icon_svg(
                icon,
                height=height,
                stroke=self.stroke_color,
                stroke_width=stroke_width,
                stroke_opacity=str(self.stroke_alpha),
                fill=fill_color,
                fill_opacity=str(self.fill_alpha),
                margin_left=self.margin_left,
                margin_right=self.margin_right,
            )

            out.append(str(icon_svg))
=======
            if isinstance(height, (int, float)):
                height = f"{height}px"

        out: list[str] = []

        for flag in flag_list:
            # If the number of characters in the country code is not 2 or 3, then we raise an error
            if len(flag) not in [2, 3]:
                raise ValueError("The country code provided must be either 2 or 3 characters long.")

            # Since we allow 2- or 3- character country codes, create the name of the lookup
            # column based on the length of the country code
            lookup_column = "country_code_2" if len(flag) == 2 else "country_code_3"

            # Get the correct dictionary entries based on the provided 'country_code_2' value
            flag_dict = _filter_pd_df_to_row(
                pd_df=_get_flags_data(), column=lookup_column, filter_expr=flag
            )

            # Get the SVG string and country name for the flag
            flag_svg = str(flag_dict["country_flag"])
            flag_title = str(flag_dict["country_name"])

            # Extract the flag SVG data and modify it to include the height, width, and a
            # title based on the country name
            flag_icon = self._replace_flag_svg(
                flag_svg=flag_svg, height=height, use_title=self.use_title, flag_title=flag_title
            )

            out.append(str(flag_icon))
>>>>>>> 549b89e2

        img_tags = self.sep.join(out)
        span = self.SPAN_TEMPLATE.format(img_tags)

        return span

    def to_latex(self, val: Any):
        from warnings import warn

        from ._gt_data import FormatterSkipElement

<<<<<<< HEAD
        warn("fmt_icon() is not currently implemented in LaTeX output.")

        return FormatterSkipElement()

=======
        warn("fmt_flag() is not currently implemented in LaTeX output.")

        return FormatterSkipElement()

    @staticmethod
    def _replace_flag_svg(flag_svg: str, height: str, use_title: bool, flag_title: str) -> str:
        replacement = (
            '<svg xmlns="http://www.w3.org/2000/svg" '
            'aria-hidden="true" role="img" '
            'width="512" height="512" '
            'viewBox="0 0 512 512" '
            'style="vertical-align:-0.125em;'
            "image-rendering:optimizeQuality;"
            f"height:{height};"
            f"width:{height};"
            '">'
        )

        if use_title:
            replacement += f"<title>{flag_title}</title>"

        return re.sub(r"<svg.*?>", replacement, flag_svg)

>>>>>>> 549b89e2

def fmt_nanoplot(
    self: GTSelf,
    columns: str | None = None,
    rows: int | list[int] | None = None,
    plot_type: PlotType = "line",
    plot_height: str = "2em",
    missing_vals: MissingVals = "marker",
    autoscale: bool = False,
    reference_line: str | int | float | None = None,
    reference_area: list[Any] | None = None,
    expand_x: list[int] | list[float] | list[int | float] | None = None,
    expand_y: list[int] | list[float] | list[int | float] | None = None,
    options: dict[str, Any] | None = None,
) -> GTSelf:
    """Format data for nanoplot visualizations.

    The `fmt_nanoplot()` method is used to format data for nanoplot visualizations. This method
    allows for the creation of a variety of different plot types, including line, bar, and scatter
    plots.

    :::{.callout-warning}
    `fmt_nanoplot()` is still experimental.
    :::

    Parameters
    ----------
    columns
        The columns to target. Can either be a single column name or a series of column names
        provided in a list.
    rows
        In conjunction with `columns=`, we can specify which of their rows should undergo
        formatting. The default is all rows, resulting in all rows in targeted columns being
        formatted. Alternatively, we can supply a list of row indices.
    plot_type
        Nanoplots can either take the form of a line plot (using `"line"`) or a bar plot (with
        `"bar"`). A line plot, by default, contains layers for a data line, data points, and a data
        area. With a bar plot, the always visible layer is that of the data bars.
    plot_height
        The height of the nanoplots. The default here is a sensible value of `"2em"`.
    missing_vals
        If missing values are encountered within the input data, there are three strategies
        available for their handling: (1) `"gap"` will show data gaps at the sites of missing data,
        where data lines will have discontinuities and bar plots will have missing bars; (2)
        `"marker"` will behave like `"gap"` but show prominent visual marks at the missing data
        locations; (3) `"zero"` will replace missing values with zero values; and (4) `"remove"`
        will remove any incoming missing values.
    autoscale
        Using `autoscale=True` will ensure that the bounds of all nanoplots produced are based on
        the limits of data combined from all input rows. This will result in a shared scale across
        all of the nanoplots (for *y*- and *x*-axis data), which is useful in those cases where the
        nanoplot data should be compared across rows.
    reference_line
        A reference line requires a single input to define the line. It could be a numeric value,
        applied to all nanoplots generated. Or, the input can be one of the following for generating
        the line from the underlying data: (1) `"mean"`, (2) `"median"`, (3) `"min"`, (4) `"max"`,
        (5) `"q1"`, (6) `"q3"`, (7) `"first"`, or (8) `"last"`.
    reference_area
        A reference area requires a list of two values for defining bottom and top boundaries (in
        the *y* direction) for a rectangular area. The types of values supplied are the same as
        those expected for `reference_line=`, which is either a numeric value or one of the
        following keywords for the generation of the value: (1) `"mean"`, (2) `"median"`, (3)
        `"min"`, (4) `"max"`, (5) `"q1"`, (6) `"q3"`, (7) `"first"`, or (8) `"last"`. Input can
        either be a vector or list with two elements.
    expand_x
        Should you need to have plots expand in the *x* direction, provide one or more values to
        `expand_x=`. Any values provided that are outside of the range of *x*-value data provided to
        the plot will result in a *x*-scale expansion.
    expand_y
        Similar to `expand_x=`, one can have plots expand in the *y* direction. To make this happen,
        provide one or more values to `expand_y=`. If any of the provided values are outside of the
        range of *y*-value data provided, the plot will result in a *y*-scale expansion.
    options
        By using the [`nanoplot_options()`](`great_tables.nanoplot_options`) helper function here,
        you can alter the layout and styling of the nanoplots in the new column.

    Returns
    -------
    GT
        The GT object is returned. This is the same object that the method is called on so that we
        can facilitate method chaining.

    Details
    -------
    Nanoplots try to show individual data with reasonably good visibility. Interactivity is included
    as a basic feature so one can hover over the data points and vertical guides will display the
    value ascribed to each data point. Because **Great Tables** knows all about numeric formatting,
    values will be compactly formatted so as to not take up valuable real estate.

    While basic customization options are present in `fmt_nanoplot()`, many more opportunities for
    customizing nanoplots on a more granular level are possible with the aforementioned
    [`nanoplot_options()`](`great_tables.nanoplot_options`) helper function. With that, layers of
    the nanoplots can be selectively removed and the aesthetics of the remaining plot components can
    be modified.

    Examples
    --------
    Let's create a nanoplot from a Polars DataFrame containing multiple numbers per cell. The
    numbers are represented here as strings, where spaces separate the values, and the same values
    are present in two columns: `lines` and `bars`. We will use the `fmt_nanoplot()` method twice
    to create a line plot and a bar plot from the data in their respective columns.

    ```{python}
    from great_tables import GT
    import polars as pl

    random_numbers_df = pl.DataFrame(
        {
            "i": range(1, 5),
            "lines": [
                "20 23 6 7 37 23 21 4 7 16",
                "2.3 6.8 9.2 2.42 3.5 12.1 5.3 3.6 7.2 3.74",
                "-12 -5 6 3.7 0 8 -7.4",
                "2 0 15 7 8 10 1 24 17 13 6",
            ],
        }
    ).with_columns(bars=pl.col("lines"))

    (
        GT(random_numbers_df, rowname_col="i")
        .fmt_nanoplot(columns="lines")
        .fmt_nanoplot(columns="bars", plot_type="bar")
    )
    ```

    We can always represent the input DataFrame in a different way (with list columns) and
    `fmt_nanoplot()` will still work. While the input data is the same as in the previous example,
    we'll take the opportunity here to add a reference line and a reference area to the line plot
    and also to the bar plot.

    ```{python}
    random_numbers_df = pl.DataFrame(
        {
            "i": range(1, 5),
            "lines": [
                { "val": [20.0, 23.0, 6.0, 7.0, 37.0, 23.0, 21.0, 4.0, 7.0, 16.0] },
                { "val": [2.3, 6.8, 9.2, 2.42, 3.5, 12.1, 5.3, 3.6, 7.2, 3.74] },
                { "val": [-12.0, -5.0, 6.0, 3.7, 0.0, 8.0, -7.4] },
                { "val": [2.0, 0.0, 15.0, 7.0, 8.0, 10.0, 1.0, 24.0, 17.0, 13.0, 6.0] },
            ],
        }
    ).with_columns(bars=pl.col("lines"))

    (
        GT(random_numbers_df, rowname_col="i")
        .fmt_nanoplot(
            columns="lines",
            reference_line="mean",
            reference_area=["min", "q1"]
        )
        .fmt_nanoplot(
            columns="bars",
            plot_type="bar",
            reference_line="max",
            reference_area=["max", "median"])
    )
    ```

    Here's an example to adjust some of the options using
    [`nanoplot_options()`](`great_tables.nanoplot_options`).

    ```{python}
    from great_tables import nanoplot_options

    (
        GT(random_numbers_df, rowname_col="i")
        .fmt_nanoplot(
            columns="lines",
            reference_line="mean",
            reference_area=["min", "q1"],
            options=nanoplot_options(
                data_point_radius=8,
                data_point_stroke_color="black",
                data_point_stroke_width=2,
                data_point_fill_color="white",
                data_line_type="straight",
                data_line_stroke_color="brown",
                data_line_stroke_width=2,
                data_area_fill_color="orange",
                vertical_guide_stroke_color="green",
            ),
        )
        .fmt_nanoplot(
            columns="bars",
            plot_type="bar",
            reference_line="max",
            reference_area=["max", "median"],
            options=nanoplot_options(
                data_bar_stroke_color="gray",
                data_bar_stroke_width=2,
                data_bar_fill_color="orange",
                data_bar_negative_stroke_color="blue",
                data_bar_negative_stroke_width=1,
                data_bar_negative_fill_color="lightblue",
                reference_line_color="pink",
                reference_area_fill_color="bisque",
                vertical_guide_stroke_color="blue",
            ),
        )
    )
    ```

    Single-value bar plots and line plots can be made with `fmt_nanoplot()`. These run in the
    horizontal direction, which is ideal for tabular presentation. The key thing here is that
    `fmt_nanoplot()` expects a column of numeric values. These plots are meant for comparison
    across rows so the method automatically scales the horizontal bars to facilitate this type of
    display. The following example shows how `fmt_nanoplot()` can be used to create single-value bar
    and line plots.

    ```{python}
    single_vals_df = pl.DataFrame(
        {
            "i": range(1, 6),
            "bars": [4.1, 1.3, -5.3, 0, 8.2],
            "lines": [12.44, 6.34, 5.2, -8.2, 9.23]
        }
    )
    (
        GT(single_vals_df, rowname_col="i")
        .fmt_nanoplot(columns="bars", plot_type="bar")
        .fmt_nanoplot(columns="lines", plot_type="line")
    )
    ```
    """

    from great_tables._utils import _str_detect

    # guards ----

    if not isinstance(columns, str):
        raise NotImplementedError(
            "Currently, fmt_nanoplot() only supports a single column name as a string. "
            f"\n\nReceived: {columns}"
        )

    if plot_type not in ["line", "bar"]:
        raise NotImplementedError(
            "Currently, fmt_nanoplot() only support line or bar as plot_type"
            f"\n\n Received: {plot_type}"
        )

    # main ----
    # Get the internal data table
    data_tbl = self._tbl_data

    column_d_type = _get_column_dtype(data_tbl, columns)

    col_class = str(column_d_type).lower()

    if _str_detect(col_class, "int") or _str_detect(col_class, "float"):
        scalar_vals = True
    else:
        scalar_vals = False

    # If a bar plot is requested and the data consists of single y values, then we need to
    # obtain a list of all single y values in the targeted column (from `columns`)
    if plot_type in ["line", "bar"] and scalar_vals:
        # Check each cell in the column and get each of them that contains a scalar value
        # Why are we grabbing the first element of a tuple? (Note this also happens again below.)
        all_single_y_vals = to_list(data_tbl[columns])

        autoscale = False

    else:
        all_single_y_vals = None

    if options is None:
        from great_tables._helpers import nanoplot_options

        options_plots = nanoplot_options()
    else:
        options_plots = options

    # For autoscale, we need to get the minimum and maximum from all values for the y-axis
    if autoscale:
        from great_tables._utils import _flatten_list

        # TODO: if a column of delimiter separated strings is passed. E.g. "1 2 3 4". Does this mean
        # that autoscale does not work? In this case, is col_i_y_vals_raw a string that gets processed?
        # downstream?
        all_y_vals_raw = to_list(data_tbl[columns])

        all_y_vals = []

        for i, data_vals_i in enumerate(all_y_vals_raw):
            # TODO: this dictionary handling seems redundant with _generate_data_vals dict handling?
            # Can this if-clause be removed?
            if isinstance(data_vals_i, dict):
                if len(data_vals_i) == 1:
                    # If there is only one key in the dictionary, then we can assume that the
                    # dictionary deals with y-values only
                    data_vals_i = list(data_vals_i.values())[0]

                else:
                    # Otherwise assume that the dictionary contains x and y values; extract
                    # the y values
                    data_vals_i = data_vals_i["y"]

            data_vals_i = _generate_data_vals(data_vals=data_vals_i)

            # If not a list, then convert to a list
            if not isinstance(data_vals_i, list):
                data_vals_i = [data_vals_i]

            all_y_vals.extend(data_vals_i)

        all_y_vals = _flatten_list(all_y_vals)

        # Get the minimum and maximum values from the list
        expand_y = [min(all_y_vals), max(all_y_vals)]

    # Generate a function that will operate on single `x` values in the table body using both
    # the date and time format strings
    def fmt_nanoplot_fn(
        x: Any,
        context: str,
        plot_type: PlotType = plot_type,
        plot_height: str = plot_height,
        missing_vals: MissingVals = missing_vals,
        reference_line: str | int | float | None = reference_line,
        reference_area: list[Any] | None = reference_area,
        all_single_y_vals: list[int | float] | None = all_single_y_vals,
        options_plots: dict[str, Any] = options_plots,
    ) -> str:
        if context == "latex":
            raise NotImplementedError("fmt_nanoplot() is not supported in LaTeX.")

        # If the `x` value is a Pandas 'NA', then return the same value
        # We have to pass in a dataframe to this function. Everything action that
        # requires a dataframe import should go through _tbl_data.
        if is_na(data_tbl, x):
            return x

        # Generate data vals from the input `x` value
        x = _generate_data_vals(data_vals=x)

        # TODO: where are tuples coming from? Need example / tests that induce tuples
        # If `x` is a tuple, then we have x and y values; otherwise, we only have y values
        if isinstance(x, tuple):
            x_vals, y_vals = x

            # Ensure that both objects are lists
            if not isinstance(x_vals, list) or not isinstance(y_vals, list):
                raise ValueError("The 'x' and 'y' values must be lists.")

            # Ensure that the lists contain only numeric values (ints and floats)
            if not all(isinstance(val, (int, float)) for val in x_vals):
                raise ValueError("The 'x' values must be numeric.")

            # Ensure that the lengths of the x and y values are the same
            if len(x_vals) != len(y_vals):
                raise ValueError("The lengths of the 'x' and 'y' values must be the same.")

        else:
            y_vals = x
            x_vals = None

        nanoplot = _generate_nanoplot(
            y_vals=y_vals,
            y_ref_line=reference_line,
            y_ref_area=reference_area,
            x_vals=x_vals,
            expand_x=expand_x,
            expand_y=expand_y,
            missing_vals=missing_vals,
            all_single_y_vals=all_single_y_vals,
            plot_type=plot_type,
            svg_height=plot_height,
            **options_plots,
        )

        return nanoplot

    return fmt_by_context(self, pf_format=fmt_nanoplot_fn, columns=columns, rows=rows)


def _generate_data_vals(
    data_vals: Any, is_x_axis: bool = False
) -> list[float] | tuple[list[float], list[float]]:
    """
    Generate a list of data values from the input data.

    Args:
        data_vals (Any): The input data values.

    Returns:
        list[Any]: A list of data values.
    """

    if is_series(data_vals):
        data_vals = to_list(data_vals)

    if isinstance(data_vals, list):
        # If the list contains string values, determine whether they are date values
        if all(isinstance(val, str) for val in data_vals):
            if not is_x_axis:
                raise ValueError("Only the x-axis of a nanoplot allows strings.")
            if re.search(r"\d{1,4}-\d{2}-\d{2}", data_vals[0]):
                data_vals = [_iso_str_to_date(val) for val in data_vals]

                # Transform the date values to numeric values
                data_vals = [val.toordinal() for val in data_vals]

        # If the cell value is a list of floats/ints, then return the same value

        # Check that the values within the list are numeric; missing values are allowed
        for val in data_vals:
            if val is not None and not isinstance(val, (int, float)):
                raise ValueError(f"The input data values must be numeric.\n\nValue received: {val}")

        return data_vals

    elif isinstance(data_vals, int) or isinstance(data_vals, float):
        return data_vals

    elif isinstance(data_vals, str):
        # If the cell value is a string, assume it is a value stream and convert to a list

        # Detect whether there are time values or numeric values in the string
        if re.search(r"\d{1,4}-\d{2}-\d{2}", data_vals) and is_x_axis:
            data_vals = _process_time_stream(data_vals)
        else:
            data_vals = _process_number_stream(data_vals)

    elif isinstance(data_vals, dict):
        # If the cell value is a dictionary, assume it contains data values
        # This is possibly for x and for y

        # Determine the number of keys in the dictionary
        num_keys = len(data_vals.keys())

        # If the dictionary contains only one key, then assume that the values are for y
        if num_keys == 1:
            data_vals = list(data_vals.values())[0]

            # The data values can be anything, so recursively call this function to process them
            data_vals = _generate_data_vals(data_vals=data_vals)

        if num_keys >= 2:
            # For two or more keys, we need to see if the 'x' and 'y' keys are present
            if "x" in data_vals and "y" in data_vals:
                x_vals: Any = data_vals["x"]
                y_vals: Any = data_vals["y"]

                # The data values can be anything, so recursively call this function to process them
                x_vals = _generate_data_vals(data_vals=x_vals, is_x_axis=True)
                y_vals = _generate_data_vals(data_vals=y_vals)

                # Ensure that the lengths of the x and y values are the same
                if len(x_vals) != len(y_vals):
                    raise ValueError("The lengths of the 'x' and 'y' values must be the same.")

                return x_vals, y_vals

            else:
                raise ValueError("The dictionary must contain 'x' and 'y' keys.")

    else:
        # Raise not implemented
        raise NotImplementedError("The input data values must be a string.")

    return data_vals


def _process_number_stream(data_vals: str) -> list[float]:
    """
    Process a string of numeric values and convert to a list of floats.

    Args:
        data_vals (str): The string of numeric values.

    Returns:
        list[float]: A list of numeric values.
    """

    number_stream = re.sub(r"[;,]", " ", data_vals)
    number_stream = re.sub(r"\\[|\\]", " ", number_stream)
    number_stream = re.sub(r"^\\s+|\\s+$", "", number_stream)
    number_stream = [val for val in number_stream.split()]
    number_stream = [re.sub(r"[\\(\\)a-dA-Df-zF-Z]", "", val) for val in number_stream]
    number_stream = [float(val) for val in number_stream]

    return number_stream


def _process_time_stream(data_vals: str) -> list[float]:
    """
    Process a string of time values and convert to a list of floats.

    Args:
        data_vals (str): The string of time values.

    Returns:
        list[float]: A list of time values.
    """

    time_stream = re.split(r"\s*[;,]\s*", data_vals)
    time_stream = [val.replace("T", " ") for val in time_stream]
    time_stream_vals = [float(val) for val in time_stream]

    return time_stream_vals


def fmt_by_context(
    self: GTSelf,
    pf_format: Callable[[Any], str],
    columns: SelectExpr,
    rows: int | list[int] | None,
) -> GTSelf:
    return fmt(
        self,
        fns=FormatFns(
            html=partial(pf_format, context="html"),  # type: ignore
            latex=partial(pf_format, context="latex"),  # type: ignore
            default=partial(pf_format, context="html"),  # type: ignore
        ),
        columns=columns,
        rows=rows,
    )<|MERGE_RESOLUTION|>--- conflicted
+++ resolved
@@ -19,7 +19,6 @@
 from ._locale import (
     _get_currencies_data,
     _get_default_locales_data,
-    _get_flags_data,
     _get_locales_data,
 )
 from ._locations import resolve_cols_c, resolve_rows_i
@@ -3870,7 +3869,6 @@
         return f'<img src="{uri}" style="{style_string}">'
 
 
-<<<<<<< HEAD
 def fmt_icon(
     self: GTSelf,
     columns: SelectExpr = None,
@@ -3893,29 +3891,6 @@
     icons can be included per cell by separating icon names with commas (e.g.,
     `"hard-drive,clock"`). The `sep=` argument allows for a common separator to be applied between
     icons.
-=======
-def fmt_flag(
-    self: GTSelf,
-    columns: SelectExpr = None,
-    rows: int | list[int] | None = None,
-    height: str | int | float | None = "1em",
-    sep: str = " ",
-    use_title: bool = True,
-) -> GTSelf:
-    """Generate flag icons for countries from their country codes.
-
-    While it is fairly straightforward to insert images into body cells (using `fmt_image()` is one
-    way to it), there is often the need to incorporate specialized types of graphics within a table.
-    One such group of graphics involves iconography representing different countries, and the
-    `fmt_flag()` method helps with inserting a flag icon (or multiple) in body cells. To make this
-    work seamlessly, the input cells need to contain some reference to a country, and this can be in
-    the form of a 2- or 3-letter ISO 3166-1 country code (e.g., Egypt has the `"EG"` country code).
-    This method will parse the targeted body cells for those codes and insert the appropriate flag
-    graphics.
-
-    Multiple flags can be included per cell by separating country codes with commas (e.g.,
-    `"GB,TT"`). The `sep=` argument allows for a common separator to be applied between flag icons.
->>>>>>> 549b89e2
 
     Parameters
     ----------
@@ -3927,7 +3902,6 @@
         formatting. The default is all rows, resulting in all rows in targeted columns being
         formatted. Alternatively, we can supply a list of row indices.
     height
-<<<<<<< HEAD
         The absolute height of the icon in the table cell. By default, this is set to "1em".
     sep
         In the output of icons within a body cell, `sep=` provides the separator between each icon.
@@ -3961,16 +3935,6 @@
         The length value for the margin right of the icon. By default, `"auto"` is used but if
         space is needed on the right-hand side then a length of `"0.2em"` is recommended as a
         starting point.
-=======
-        The height of the flag icons. The default value is `"1em"`. If given as a number, it is
-        assumed to be in pixels.
-    sep
-        In the output of multiple flag icons within a body cell, `sep=` provides the separator
-        between each of the flag icons.
-    use_title
-        The option to include a title attribute with the country name when hovering over the flag
-        icon. The default is `True`.
->>>>>>> 549b89e2
 
     Returns
     -------
@@ -3980,7 +3944,6 @@
 
     Examples
     --------
-<<<<<<< HEAD
     For this first example of generating icons with `fmt_icon()`, let's make a simple DataFrame that
     has two columns of Font Awesome icon names. We separate multiple icons per cell with commas. By
     default, the icons are 1 em in height; we're going to make the icons slightly larger here (so we
@@ -4090,70 +4053,6 @@
         margin_left=margin_left,
         margin_right=margin_right,
     )
-=======
-    Let's use the `countrypops` dataset to create a new table with flag icons. We will only include
-    a few columns and rows from that table. The `country_code_2` column has 2-letter country codes
-    in the format required for `fmt_flag()` and using that method transforms the codes to circular
-    flag icons.
-
-    ```{python}
-    from great_tables import GT
-    from great_tables.data import countrypops
-    import polars as pl
-
-    countrypops_mini = (
-        pl.from_pandas(countrypops)
-        .filter(pl.col("year") == 2021)
-        .filter(pl.col("country_name").str.starts_with("S"))
-        .sort("country_name")
-        .head(10)
-        .drop(["year", "country_code_3"])
-    )
-
-    (
-        GT(countrypops_mini)
-        .fmt_integer(columns="population")
-        .fmt_flag(columns="country_code_2")
-        .cols_label(
-            country_code_2="",
-            country_name="Country",
-            population="Population (2021)"
-        )
-        .cols_move_to_start(columns="country_code_2")
-    )
-    ```
-
-    Here's another example (again using `countrypops`) where we generate a table providing
-    populations every five years for the Benelux countries (`"BEL"`, `"NLD"`, and `"LUX"`). After
-    some filtering and a pivot, the `fmt_flag()` method is used to obtain flag icons from 3-letter
-    country codes present in the `country_code_3` column.
-
-    ```{python}
-    import polars.selectors as cs
-
-    countrypops_mini = (
-        pl.from_pandas(countrypops)
-        .filter(pl.col("country_code_3").is_in(["BEL", "NLD", "LUX"]))
-        .filter((pl.col("year") % 10 == 0) & (pl.col("year") >= 1960))
-        .pivot("year", index = ["country_code_3", "country_name"], values="population")
-    )
-
-    (
-        GT(countrypops_mini)
-        .tab_header(title="Populations of the Benelux Countries")
-        .tab_spanner(label="Year", columns=cs.numeric())
-        .fmt_integer(columns=cs.numeric())
-        .fmt_flag(columns="country_code_3")
-        .cols_label(
-            country_code_3="",
-            country_name="Country"
-        )
-    )
-    ```
-    """
-
-    formatter = FmtFlag(self._tbl_data, height=height, sep=sep, use_title=use_title)
->>>>>>> 549b89e2
 
     return fmt(
         self,
@@ -4164,7 +4063,6 @@
 
 
 @dataclass
-<<<<<<< HEAD
 class FmtIcon:
     dispatch_on: DataFrameLike | Agnostic = Agnostic()
     height: str | None = None
@@ -4176,13 +4074,6 @@
     fill_alpha: float | None = None
     margin_left: str | None = None
     margin_right: str | None = None
-=======
-class FmtFlag:
-    dispatch_on: DataFrameLike | Agnostic = Agnostic()
-    height: str | int | float | None = None
-    sep: str = " "
-    use_title: bool = True
->>>>>>> 549b89e2
 
     SPAN_TEMPLATE: ClassVar = '<span style="white-space:nowrap;">{}</span>'
 
@@ -4190,26 +4081,16 @@
         if is_na(self.dispatch_on, val):
             return val
 
-<<<<<<< HEAD
         if "," in val:
             icon_list = re.split(r",\s*", val)
         else:
             icon_list = [val]
-=======
-        val = val.upper()
-
-        if "," in val:
-            flag_list = re.split(r",\s*", val)
-        else:
-            flag_list = [val]
->>>>>>> 549b89e2
 
         if self.height is None:
             height = "1em"
         else:
             height = self.height
 
-<<<<<<< HEAD
         if self.stroke_width is None:
             stroke_width = "1px"
         elif isinstance(self.stroke_width, (int, float)):
@@ -4241,7 +4122,167 @@
             )
 
             out.append(str(icon_svg))
-=======
+
+        img_tags = self.sep.join(out)
+        span = self.SPAN_TEMPLATE.format(img_tags)
+
+        return span
+
+    def to_latex(self, val: Any):
+        from warnings import warn
+
+        from ._gt_data import FormatterSkipElement
+
+        warn("fmt_icon() is not currently implemented in LaTeX output.")
+
+        return FormatterSkipElement()
+
+
+def fmt_flag(
+    self: GTSelf,
+    columns: SelectExpr = None,
+    rows: int | list[int] | None = None,
+    height: str | int | float | None = "1em",
+    sep: str = " ",
+    use_title: bool = True,
+) -> GTSelf:
+    """Generate flag icons for countries from their country codes.
+
+    While it is fairly straightforward to insert images into body cells (using `fmt_image()` is one
+    way to it), there is often the need to incorporate specialized types of graphics within a table.
+    One such group of graphics involves iconography representing different countries, and the
+    `fmt_flag()` method helps with inserting a flag icon (or multiple) in body cells. To make this
+    work seamlessly, the input cells need to contain some reference to a country, and this can be in
+    the form of a 2- or 3-letter ISO 3166-1 country code (e.g., Egypt has the `"EG"` country code).
+    This method will parse the targeted body cells for those codes and insert the appropriate flag
+    graphics.
+
+    Multiple flags can be included per cell by separating country codes with commas (e.g.,
+    `"GB,TT"`). The `sep=` argument allows for a common separator to be applied between flag icons.
+
+    Parameters
+    ----------
+    columns
+        The columns to target. Can either be a single column name or a series of column names
+        provided in a list.
+    rows
+        In conjunction with `columns=`, we can specify which of their rows should undergo
+        formatting. The default is all rows, resulting in all rows in targeted columns being
+        formatted. Alternatively, we can supply a list of row indices.
+    height
+        The height of the flag icons. The default value is `"1em"`. If given as a number, it is
+        assumed to be in pixels.
+    sep
+        In the output of multiple flag icons within a body cell, `sep=` provides the separator
+        between each of the flag icons.
+    use_title
+        The option to include a title attribute with the country name when hovering over the flag
+        icon. The default is `True`.
+
+    Returns
+    -------
+    GT
+        The GT object is returned. This is the same object that the method is called on so that we
+        can facilitate method chaining.
+
+    Examples
+    --------
+    Let's use the `countrypops` dataset to create a new table with flag icons. We will only include
+    a few columns and rows from that table. The `country_code_2` column has 2-letter country codes
+    in the format required for `fmt_flag()` and using that method transforms the codes to circular
+    flag icons.
+
+    ```{python}
+    from great_tables import GT
+    from great_tables.data import countrypops
+    import polars as pl
+
+    countrypops_mini = (
+        pl.from_pandas(countrypops)
+        .filter(pl.col("year") == 2021)
+        .filter(pl.col("country_name").str.starts_with("S"))
+        .sort("country_name")
+        .head(10)
+        .drop(["year", "country_code_3"])
+    )
+
+    (
+        GT(countrypops_mini)
+        .fmt_integer(columns="population")
+        .fmt_flag(columns="country_code_2")
+        .cols_label(
+            country_code_2="",
+            country_name="Country",
+            population="Population (2021)"
+        )
+        .cols_move_to_start(columns="country_code_2")
+    )
+    ```
+
+    Here's another example (again using `countrypops`) where we generate a table providing
+    populations every five years for the Benelux countries (`"BEL"`, `"NLD"`, and `"LUX"`). After
+    some filtering and a pivot, the `fmt_flag()` method is used to obtain flag icons from 3-letter
+    country codes present in the `country_code_3` column.
+
+    ```{python}
+    import polars.selectors as cs
+
+    countrypops_mini = (
+        pl.from_pandas(countrypops)
+        .filter(pl.col("country_code_3").is_in(["BEL", "NLD", "LUX"]))
+        .filter((pl.col("year") % 10 == 0) & (pl.col("year") >= 1960))
+        .pivot("year", index = ["country_code_3", "country_name"], values="population")
+    )
+
+    (
+        GT(countrypops_mini)
+        .tab_header(title="Populations of the Benelux Countries")
+        .tab_spanner(label="Year", columns=cs.numeric())
+        .fmt_integer(columns=cs.numeric())
+        .fmt_flag(columns="country_code_3")
+        .cols_label(
+            country_code_3="",
+            country_name="Country"
+        )
+    )
+    ```
+    """
+
+    formatter = FmtFlag(self._tbl_data, height=height, sep=sep, use_title=use_title)
+
+    return fmt(
+        self,
+        fns=FormatFns(html=formatter.to_html, latex=formatter.to_latex, default=formatter.to_html),
+        columns=columns,
+        rows=rows,
+    )
+
+
+@dataclass
+class FmtFlag:
+    dispatch_on: DataFrameLike | Agnostic = Agnostic()
+    height: str | int | float | None = None
+    sep: str = " "
+    use_title: bool = True
+
+    SPAN_TEMPLATE: ClassVar = '<span style="white-space:nowrap;">{}</span>'
+
+    def to_html(self, val: Any):
+        if is_na(self.dispatch_on, val):
+            return val
+
+        val = val.upper()
+
+        if "," in val:
+            flag_list = re.split(r",\s*", val)
+        else:
+            flag_list = [val]
+
+        if self.height is None:
+            height = "1em"
+        else:
+            height = self.height
+
             if isinstance(height, (int, float)):
                 height = f"{height}px"
 
@@ -4272,7 +4313,6 @@
             )
 
             out.append(str(flag_icon))
->>>>>>> 549b89e2
 
         img_tags = self.sep.join(out)
         span = self.SPAN_TEMPLATE.format(img_tags)
@@ -4284,12 +4324,6 @@
 
         from ._gt_data import FormatterSkipElement
 
-<<<<<<< HEAD
-        warn("fmt_icon() is not currently implemented in LaTeX output.")
-
-        return FormatterSkipElement()
-
-=======
         warn("fmt_flag() is not currently implemented in LaTeX output.")
 
         return FormatterSkipElement()
@@ -4313,7 +4347,6 @@
 
         return re.sub(r"<svg.*?>", replacement, flag_svg)
 
->>>>>>> 549b89e2
 
 def fmt_nanoplot(
     self: GTSelf,
