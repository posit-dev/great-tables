--- conflicted
+++ resolved
@@ -5,16 +5,9 @@
 
 from typing_extensions import TypeAlias
 
-<<<<<<< HEAD
-from great_tables import GT
-from great_tables.gt import GT, _get_column_of_values
-=======
-from typing_extensions import TypeAlias
->>>>>>> c2acdbe3
-
-from .gt import GT, _get_column_of_values
 from ._gt_data import GTData
 from ._tbl_data import SeriesLike, to_frame
+from .gt import GT, _get_column_of_values
 
 if TYPE_CHECKING:
     from ._formats import DateStyle, TimeStyle
