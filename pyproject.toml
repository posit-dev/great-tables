[build-system]
requires = ["setuptools>=45", "wheel", "setuptools_scm>=6.2"]
build-backend = "setuptools.build_meta"

[tool.setuptools_scm]

[tool.setuptools.packages.find]
include = ["great_tables"]

[project]
name = "great-tables"
description = "Easily generate information-rich, publication-quality tables from Python."
readme = "README.md"
keywords = ["tables"]
license.file = "LICENSE"
authors = [
    { name = "Richard Iannone", email = "rich@posit.co" },
    { name = "Michael Chow", email = "michael.chow@posit.co" }
]
dynamic = ["version"]
classifiers = [
    "Intended Audience :: End Users/Desktop",
    "Intended Audience :: Financial and Insurance Industry",
    "Intended Audience :: Science/Research",
    "Intended Audience :: Healthcare Industry",
    "Intended Audience :: Developers",
    "License :: OSI Approved :: MIT License",
    "Programming Language :: Python",
    "Programming Language :: Python :: 3.9",
    "Programming Language :: Python :: 3.10",
    "Programming Language :: Python :: 3.11",
    "Programming Language :: Python :: 3.12",
    "Programming Language :: Python :: 3.13",
    "Programming Language :: Python :: Implementation :: PyPy",
    "Topic :: Internet :: WWW/HTTP :: Dynamic Content",
    "Topic :: Software Development :: Libraries :: Python Modules",
    "Topic :: Text Processing :: Markup :: HTML",
    "Topic :: Scientific/Engineering :: Visualization"
]
dependencies = [
    "commonmark>=0.9.1",
<<<<<<< HEAD
    "css-inline>=0.14.1",
=======
    "faicons>=0.2.2",
>>>>>>> c2acdbe3
    "htmltools>=0.4.1",
    "importlib-metadata",
    "typing_extensions>=3.10.0.0",
    "numpy>=1.22.4",
    "Babel>=2.13.1",
    "importlib-resources"
]
requires-python = ">=3.9"

[project.optional-dependencies]
all = [
    "great_tables[extra]",
    "great_tables[dev]",
]

extra = [
    "selenium>=4.18.1",
    "Pillow>=10.2.0",
]

dev = [
    "great_tables[dev-no-pandas]",
    "pandas"
]

dev-no-pandas = [
    "ruff==0.8.0",
    "jupyter",
    "quartodoc>=0.8.1; python_version >= '3.9'",
    "griffe==0.38.1",
    "polars",
    "pre-commit==2.15.0",
    "pyarrow",
    "pyright>=1.1.244",
    "pytest>=3",
    "pytest-cov",
    "shiny",
    "syrupy"
]

[project.urls]
homepage = "https://github.com/posit-dev/great-tables"
documentation = "https://posit-dev.github.io/great-tables/"

[tool.pytest.ini_options]
minversion = "6.0"
addopts = "-ra -q --cov=great_tables -m 'not no_pandas'"
asyncio_mode = "strict"
testpaths = [
    "tests"
]

markers = [
    "extra: marks tests that require extra dependencies to run",
    "no_pandas: test meant to run without pandas installed",
]

[tool.ruff]
line-length = 100


[tool.ruff.lint]
exclude = ["docs", ".venv", "tests/*"]

ignore = [
    "E402",    # module level import not at top of file
    "E501",    # line too long (maximum 100 characters)
    "F811",    # redefinition of unused name
    "E203",    # whitespace before ':'
    "F841",    # local variable 'name' is assigned to but never used
    "E702",    # multiple statements on one line (semicolon)
]

[tool.coverage.report]
exclude_also = [
    "if TYPE_CHECKING:"
]<|MERGE_RESOLUTION|>--- conflicted
+++ resolved
@@ -39,11 +39,8 @@
 ]
 dependencies = [
     "commonmark>=0.9.1",
-<<<<<<< HEAD
     "css-inline>=0.14.1",
-=======
     "faicons>=0.2.2",
->>>>>>> c2acdbe3
     "htmltools>=0.4.1",
     "importlib-metadata",
     "typing_extensions>=3.10.0.0",
